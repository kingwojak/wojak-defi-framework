/******************************************************************************
 * Copyright © 2022 Atomic Private Limited and its contributors               *
 *                                                                            *
 * See the CONTRIBUTOR-LICENSE-AGREEMENT, COPYING, LICENSE-COPYRIGHT-NOTICE   *
 * and DEVELOPER-CERTIFICATE-OF-ORIGIN files in the LEGAL directory in        *
 * the top-level directory of this distribution for the individual copyright  *
 * holder information and the developer policies on copyright and licensing.  *
 *                                                                            *
 * Unless otherwise agreed in a custom licensing agreement, no part of the    *
 * AtomicDEX software, including this file may be copied, modified, propagated*
 * or distributed except according to the terms contained in the              *
 * LICENSE-COPYRIGHT-NOTICE file.                                             *
 *                                                                            *
 * Removal or modification of this copyright notice is prohibited.            *
 *                                                                            *
 ******************************************************************************/
//
//  eth.rs
//  marketmaker
//
//  Copyright © 2022 AtomicDEX. All rights reserved.
//
use async_trait::async_trait;
use bitcrypto::{keccak256, ripemd160, sha256};
use common::executor::{abortable_queue::AbortableQueue, AbortableSystem, AbortedError, Timer};
use common::log::{debug, error, info, warn};
use common::{get_utc_timestamp, now_ms, small_rng, DEX_FEE_ADDR_RAW_PUBKEY};
use crypto::privkey::key_pair_from_secret;
use crypto::{CryptoCtx, CryptoCtxError, GlobalHDAccountArc, KeyPairPolicy};
use derive_more::Display;
use ethabi::{Contract, Function, Token};
pub use ethcore_transaction::SignedTransaction as SignedEthTx;
use ethcore_transaction::{Action, Transaction as UnSignedEthTx, UnverifiedTransaction};
use ethereum_types::{Address, H160, H256, U256};
use ethkey::{public_to_address, KeyPair, Public, Signature};
use ethkey::{sign, verify_address};
use futures::compat::Future01CompatExt;
use futures::future::{join_all, select, Either, FutureExt, TryFutureExt};
use futures01::Future;
use http::StatusCode;
use mm2_core::mm_ctx::{MmArc, MmWeak};
use mm2_err_handle::prelude::*;
use mm2_net::transport::{slurp_url, GuiAuthValidation, GuiAuthValidationGenerator, SlurpError};
use mm2_number::{BigDecimal, MmNumber};
#[cfg(test)] use mocktopus::macros::*;
use rand::seq::SliceRandom;
use rpc::v1::types::Bytes as BytesJson;
use secp256k1::PublicKey;
use serde_json::{self as json, Value as Json};
use serialization::{CompactInteger, Serializable, Stream};
use sha3::{Digest, Keccak256};
use std::collections::HashMap;
use std::convert::TryFrom;
use std::ops::Deref;
use std::path::PathBuf;
use std::str::FromStr;
use std::sync::atomic::{AtomicU64, Ordering as AtomicOrdering};
use std::sync::{Arc, Mutex};
use web3::types::{Action as TraceAction, BlockId, BlockNumber, Bytes, CallRequest, FilterBuilder, Log, Trace,
                  TraceFilterBuilder, Transaction as Web3Transaction, TransactionId, U64};
use web3::{self, Web3};
use web3_transport::{http_transport::HttpTransportNode, EthFeeHistoryNamespace, Web3Transport};

cfg_wasm32! {
    use crypto::MetamaskArc;
    use ethereum_types::{H264, H520};
    use mm2_metamask::MetamaskError;
    use web3::types::TransactionRequest;
}

use super::{coin_conf, AsyncMutex, BalanceError, BalanceFut, CheckIfMyPaymentSentArgs, CoinBalance, CoinFutSpawner,
            CoinProtocol, CoinTransportMetrics, CoinsContext, FeeApproxStage, FoundSwapTxSpend, HistorySyncState,
            IguanaPrivKey, MarketCoinOps, MmCoin, MyAddressError, NegotiateSwapContractAddrErr, NumConversError,
            NumConversResult, PaymentInstructions, PaymentInstructionsErr, PrivKeyBuildPolicy,
            PrivKeyPolicyNotAllowed, RawTransactionError, RawTransactionFut, RawTransactionRequest, RawTransactionRes,
            RawTransactionResult, RpcClientType, RpcTransportEventHandler, RpcTransportEventHandlerShared,
            SearchForSwapTxSpendInput, SendMakerPaymentArgs, SendMakerRefundsPaymentArgs,
            SendMakerSpendsTakerPaymentArgs, SendTakerPaymentArgs, SendTakerRefundsPaymentArgs,
            SendTakerSpendsMakerPaymentArgs, SignatureError, SignatureResult, SwapOps, TradeFee, TradePreimageError,
            TradePreimageFut, TradePreimageResult, TradePreimageValue, Transaction, TransactionDetails,
            TransactionEnum, TransactionErr, TransactionFut, TxMarshalingErr, UnexpectedDerivationMethod,
            ValidateAddressResult, ValidateFeeArgs, ValidateInstructionsErr, ValidateOtherPubKeyErr,
            ValidatePaymentError, ValidatePaymentFut, ValidatePaymentInput, VerificationError, VerificationResult,
            WatcherOps, WatcherSearchForSwapTxSpendInput, WatcherValidatePaymentInput, WatcherValidateTakerFeeInput,
            WithdrawError, WithdrawFee, WithdrawFut, WithdrawRequest, WithdrawResult};
pub use rlp;

#[cfg(test)] mod eth_tests;
#[cfg(target_arch = "wasm32")] mod eth_wasm_tests;
mod web3_transport;

#[path = "eth/v2_activation.rs"] pub mod v2_activation;
use v2_activation::build_address_and_priv_key_policy;

pub mod nonce;
use nonce::{EthNonce, ParityNonce};

/// https://github.com/artemii235/etomic-swap/blob/master/contracts/EtomicSwap.sol
/// Dev chain (195.201.0.6:8565) contract address: 0xa09ad3cd7e96586ebd05a2607ee56b56fb2db8fd
/// Ropsten: https://ropsten.etherscan.io/address/0x7bc1bbdd6a0a722fc9bffc49c921b685ecb84b94
/// ETH mainnet: https://etherscan.io/address/0x8500AFc0bc5214728082163326C2FF0C73f4a871
const SWAP_CONTRACT_ABI: &str = include_str!("eth/swap_contract_abi.json");
/// https://github.com/ethereum/EIPs/blob/master/EIPS/eip-20.md
const ERC20_ABI: &str = include_str!("eth/erc20_abi.json");
/// Payment states from etomic swap smart contract: https://github.com/artemii235/etomic-swap/blob/master/contracts/EtomicSwap.sol#L5
pub const PAYMENT_STATE_UNINITIALIZED: u8 = 0;
pub const PAYMENT_STATE_SENT: u8 = 1;
const _PAYMENT_STATE_SPENT: u8 = 2;
const _PAYMENT_STATE_REFUNDED: u8 = 3;
// Ethgasstation API returns response in 10^8 wei units. So 10 from their API mean 1 gwei
const ETH_GAS_STATION_DECIMALS: u8 = 8;
const GAS_PRICE_PERCENT: u64 = 10;
/// It can change 12.5% max each block according to https://www.blocknative.com/blog/eip-1559-fees
const BASE_BLOCK_FEE_DIFF_PCT: u64 = 13;
const DEFAULT_LOGS_BLOCK_RANGE: u64 = 1000;

const DEFAULT_REQUIRED_CONFIRMATIONS: u8 = 1;

const ETH_DECIMALS: u8 = 18;

/// Take into account that the dynamic fee may increase by 3% during the swap.
const GAS_PRICE_APPROXIMATION_PERCENT_ON_START_SWAP: u64 = 3;
/// Take into account that the dynamic fee may increase until the locktime is expired
const GAS_PRICE_APPROXIMATION_PERCENT_ON_WATCHER_PREIMAGE: u64 = 3;
/// Take into account that the dynamic fee may increase at each of the following stages:
/// - it may increase by 2% until a swap is started;
/// - it may increase by 3% during the swap.
const GAS_PRICE_APPROXIMATION_PERCENT_ON_ORDER_ISSUE: u64 = 5;
/// Take into account that the dynamic fee may increase at each of the following stages:
/// - it may increase by 2% until an order is issued;
/// - it may increase by 2% until a swap is started;
/// - it may increase by 3% during the swap.
const GAS_PRICE_APPROXIMATION_PERCENT_ON_TRADE_PREIMAGE: u64 = 7;

/// Lifetime of generated signed message for gui-auth requests
const GUI_AUTH_SIGNED_MESSAGE_LIFETIME_SEC: i64 = 90;

lazy_static! {
    pub static ref SWAP_CONTRACT: Contract = Contract::load(SWAP_CONTRACT_ABI.as_bytes()).unwrap();
    pub static ref ERC20_CONTRACT: Contract = Contract::load(ERC20_ABI.as_bytes()).unwrap();
}

pub type Web3RpcFut<T> = Box<dyn Future<Item = T, Error = MmError<Web3RpcError>> + Send>;
pub type Web3RpcResult<T> = Result<T, MmError<Web3RpcError>>;
pub type GasStationResult = Result<GasStationData, MmError<GasStationReqErr>>;

#[derive(Debug, Display)]
pub enum GasStationReqErr {
    #[display(fmt = "Transport '{}' error: {}", uri, error)]
    Transport {
        uri: String,
        error: String,
    },
    #[display(fmt = "Invalid response: {}", _0)]
    InvalidResponse(String),
    Internal(String),
}

impl From<serde_json::Error> for GasStationReqErr {
    fn from(e: serde_json::Error) -> Self { GasStationReqErr::InvalidResponse(e.to_string()) }
}

impl From<SlurpError> for GasStationReqErr {
    fn from(e: SlurpError) -> Self {
        let error = e.to_string();
        match e {
            SlurpError::ErrorDeserializing { .. } => GasStationReqErr::InvalidResponse(error),
            SlurpError::Transport { uri, .. } | SlurpError::Timeout { uri, .. } => {
                GasStationReqErr::Transport { uri, error }
            },
            SlurpError::Internal(_) | SlurpError::InvalidRequest(_) => GasStationReqErr::Internal(error),
        }
    }
}

#[derive(Debug, Display)]
pub enum Web3RpcError {
    #[display(fmt = "Transport: {}", _0)]
    Transport(String),
    #[display(fmt = "Invalid response: {}", _0)]
    InvalidResponse(String),
    #[display(fmt = "Internal: {}", _0)]
    Internal(String),
}

impl From<GasStationReqErr> for Web3RpcError {
    fn from(err: GasStationReqErr) -> Self {
        match err {
            GasStationReqErr::Transport { .. } => Web3RpcError::Transport(err.to_string()),
            GasStationReqErr::InvalidResponse(err) => Web3RpcError::InvalidResponse(err),
            GasStationReqErr::Internal(err) => Web3RpcError::Internal(err),
        }
    }
}

impl From<serde_json::Error> for Web3RpcError {
    fn from(e: serde_json::Error) -> Self { Web3RpcError::InvalidResponse(e.to_string()) }
}

impl From<web3::Error> for Web3RpcError {
    fn from(e: web3::Error) -> Self {
        let error_str = e.to_string();
        match e {
            web3::Error::InvalidResponse(_) | web3::Error::Decoder(_) | web3::Error::Rpc(_) => {
                Web3RpcError::InvalidResponse(error_str)
            },
            web3::Error::Transport(_) | web3::Error::Io(_) => Web3RpcError::Transport(error_str),
            _ => Web3RpcError::Internal(error_str),
        }
    }
}

impl From<web3::Error> for RawTransactionError {
    fn from(e: web3::Error) -> Self { RawTransactionError::Transport(e.to_string()) }
}

impl From<Web3RpcError> for RawTransactionError {
    fn from(e: Web3RpcError) -> Self {
        match e {
            Web3RpcError::Transport(tr) | Web3RpcError::InvalidResponse(tr) => RawTransactionError::Transport(tr),
            Web3RpcError::Internal(internal) => RawTransactionError::InternalError(internal),
        }
    }
}

impl From<ethabi::Error> for Web3RpcError {
    fn from(e: ethabi::Error) -> Web3RpcError {
        // Currently, we use the `ethabi` crate to work with a smart contract ABI known at compile time.
        // It's an internal error if there are any issues during working with a smart contract ABI.
        Web3RpcError::Internal(e.to_string())
    }
}

#[cfg(target_arch = "wasm32")]
impl From<MetamaskError> for Web3RpcError {
    fn from(e: MetamaskError) -> Self {
        match e {
            MetamaskError::Internal(internal) => Web3RpcError::Internal(internal),
            other => Web3RpcError::Transport(other.to_string()),
        }
    }
}

impl From<ethabi::Error> for WithdrawError {
    fn from(e: ethabi::Error) -> Self {
        // Currently, we use the `ethabi` crate to work with a smart contract ABI known at compile time.
        // It's an internal error if there are any issues during working with a smart contract ABI.
        WithdrawError::InternalError(e.to_string())
    }
}

impl From<web3::Error> for WithdrawError {
    fn from(e: web3::Error) -> Self { WithdrawError::Transport(e.to_string()) }
}

impl From<Web3RpcError> for WithdrawError {
    fn from(e: Web3RpcError) -> Self {
        match e {
            Web3RpcError::Transport(err) | Web3RpcError::InvalidResponse(err) => WithdrawError::Transport(err),
            Web3RpcError::Internal(internal) => WithdrawError::InternalError(internal),
        }
    }
}

impl From<web3::Error> for TradePreimageError {
    fn from(e: web3::Error) -> Self { TradePreimageError::Transport(e.to_string()) }
}

impl From<Web3RpcError> for TradePreimageError {
    fn from(e: Web3RpcError) -> Self {
        match e {
            Web3RpcError::Transport(err) | Web3RpcError::InvalidResponse(err) => TradePreimageError::Transport(err),
            Web3RpcError::Internal(internal) => TradePreimageError::InternalError(internal),
        }
    }
}

impl From<ethabi::Error> for TradePreimageError {
    fn from(e: ethabi::Error) -> Self {
        // Currently, we use the `ethabi` crate to work with a smart contract ABI known at compile time.
        // It's an internal error if there are any issues during working with a smart contract ABI.
        TradePreimageError::InternalError(e.to_string())
    }
}

impl From<ethabi::Error> for BalanceError {
    fn from(e: ethabi::Error) -> Self {
        // Currently, we use the `ethabi` crate to work with a smart contract ABI known at compile time.
        // It's an internal error if there are any issues during working with a smart contract ABI.
        BalanceError::Internal(e.to_string())
    }
}

impl From<web3::Error> for BalanceError {
    fn from(e: web3::Error) -> Self { BalanceError::from(Web3RpcError::from(e)) }
}

impl From<Web3RpcError> for BalanceError {
    fn from(e: Web3RpcError) -> Self {
        match e {
            Web3RpcError::Transport(tr) | Web3RpcError::InvalidResponse(tr) => BalanceError::Transport(tr),
            Web3RpcError::Internal(internal) => BalanceError::Internal(internal),
        }
    }
}

#[derive(Debug, Deserialize, Serialize)]
struct SavedTraces {
    /// ETH traces for my_address
    traces: Vec<Trace>,
    /// Earliest processed block
    earliest_block: U64,
    /// Latest processed block
    latest_block: U64,
}

#[derive(Debug, Deserialize, Serialize)]
struct SavedErc20Events {
    /// ERC20 events for my_address
    events: Vec<Log>,
    /// Earliest processed block
    earliest_block: U64,
    /// Latest processed block
    latest_block: U64,
}

#[derive(Debug, PartialEq, Eq)]
pub enum EthCoinType {
    /// Ethereum itself or it's forks: ETC/others
    Eth,
    /// ERC20 token with smart contract address
    /// https://github.com/ethereum/EIPs/blob/master/EIPS/eip-20.md
    Erc20 { platform: String, token_addr: Address },
}

/// An alternative to `crate::PrivKeyBuildPolicy`, typical only for ETH coin.
pub enum EthPrivKeyBuildPolicy {
    IguanaPrivKey(IguanaPrivKey),
    GlobalHDAccount(GlobalHDAccountArc),
    #[cfg(target_arch = "wasm32")]
    Metamask(MetamaskArc),
}

impl EthPrivKeyBuildPolicy {
    /// Detects the `EthPrivKeyBuildPolicy` with which the given `MmArc` is initialized.
    pub fn detect_priv_key_policy(ctx: &MmArc) -> MmResult<EthPrivKeyBuildPolicy, CryptoCtxError> {
        let crypto_ctx = CryptoCtx::from_ctx(ctx)?;

        match crypto_ctx.key_pair_policy() {
            KeyPairPolicy::Iguana => {
                // Use an internal private key as the coin secret.
                let priv_key = crypto_ctx.mm2_internal_privkey_secret();
                Ok(EthPrivKeyBuildPolicy::IguanaPrivKey(priv_key))
            },
            KeyPairPolicy::GlobalHDAccount(global_hd) => Ok(EthPrivKeyBuildPolicy::GlobalHDAccount(global_hd.clone())),
        }
    }
}

impl TryFrom<PrivKeyBuildPolicy> for EthPrivKeyBuildPolicy {
    type Error = PrivKeyPolicyNotAllowed;

    /// Converts `PrivKeyBuildPolicy` to `EthPrivKeyBuildPolicy`
    /// taking into account that  ETH doesn't support `Trezor` yet.
    fn try_from(policy: PrivKeyBuildPolicy) -> Result<Self, Self::Error> {
        match policy {
            PrivKeyBuildPolicy::IguanaPrivKey(iguana) => Ok(EthPrivKeyBuildPolicy::IguanaPrivKey(iguana)),
            PrivKeyBuildPolicy::GlobalHDAccount(global_hd) => Ok(EthPrivKeyBuildPolicy::GlobalHDAccount(global_hd)),
            PrivKeyBuildPolicy::Trezor => Err(PrivKeyPolicyNotAllowed::HardwareWalletNotSupported),
        }
    }
}

/// An alternative to `crate::PrivKeyPolicy`, typical only for ETH coin.
#[derive(Clone)]
pub enum EthPrivKeyPolicy {
    KeyPair(KeyPair),
    #[cfg(target_arch = "wasm32")]
    Metamask(EthMetamaskPolicy),
}

#[cfg(target_arch = "wasm32")]
#[derive(Clone)]
pub struct EthMetamaskPolicy {
    pub(crate) public_key: H264,
    pub(crate) public_key_uncompressed: H520,
}

impl From<KeyPair> for EthPrivKeyPolicy {
    fn from(key_pair: KeyPair) -> Self { EthPrivKeyPolicy::KeyPair(key_pair) }
}

impl EthPrivKeyPolicy {
    pub fn key_pair_or_err(&self) -> MmResult<&KeyPair, PrivKeyPolicyNotAllowed> {
        match self {
            EthPrivKeyPolicy::KeyPair(key_pair) => Ok(key_pair),
            #[cfg(target_arch = "wasm32")]
            EthPrivKeyPolicy::Metamask(_) => MmError::err(PrivKeyPolicyNotAllowed::HardwareWalletNotSupported),
        }
    }
}

/// pImpl idiom.
pub struct EthCoinImpl {
    ticker: String,
    coin_type: EthCoinType,
    priv_key_policy: EthPrivKeyPolicy,
    my_address: Address,
    sign_message_prefix: Option<String>,
    swap_contract_address: Address,
    fallback_swap_contract: Option<Address>,
    web3: Web3<Web3Transport>,
    /// The separate web3 instances kept to get nonce, will replace the web3 completely soon
    web3_instances: Vec<Web3Instance>,
    decimals: u8,
    gas_station_url: Option<String>,
    gas_station_decimals: u8,
    gas_station_policy: GasStationPricePolicy,
    history_sync_state: Mutex<HistorySyncState>,
    required_confirmations: AtomicU64,
    /// Coin needs access to the context in order to reuse the logging and shutdown facilities.
    /// Using a weak reference by default in order to avoid circular references and leaks.
    pub ctx: MmWeak,
    chain_id: Option<u64>,
    /// the block range used for eth_getLogs
    logs_block_range: u64,
    nonce_lock: Arc<AsyncMutex<()>>,
    erc20_tokens_infos: Arc<Mutex<HashMap<String, Erc20TokenInfo>>>,
    /// This spawner is used to spawn coin's related futures that should be aborted on coin deactivation
    /// and on [`MmArc::stop`].
    pub abortable_system: AbortableQueue,
}

#[derive(Clone, Debug)]
pub struct Web3Instance {
    web3: Web3<Web3Transport>,
    is_parity: bool,
}

#[derive(Clone, Debug)]
pub struct Erc20TokenInfo {
    pub token_address: Address,
    pub decimals: u8,
}

#[derive(Deserialize, Serialize)]
#[serde(tag = "format")]
pub enum EthAddressFormat {
    /// Single-case address (lowercase)
    #[serde(rename = "singlecase")]
    SingleCase,
    /// Mixed-case address.
    /// https://eips.ethereum.org/EIPS/eip-55
    #[serde(rename = "mixedcase")]
    MixedCase,
}

#[cfg_attr(test, mockable)]
async fn make_gas_station_request(url: &str) -> GasStationResult {
    let resp = slurp_url(url).await?;
    if resp.0 != StatusCode::OK {
        let error = format!("Gas price request failed with status code {}", resp.0);
        return MmError::err(GasStationReqErr::Transport {
            uri: url.to_owned(),
            error,
        });
    }
    let result: GasStationData = json::from_slice(&resp.2)?;
    Ok(result)
}

impl EthCoinImpl {
    /// Gets Transfer events from ERC20 smart contract `addr` between `from_block` and `to_block`
    fn erc20_transfer_events(
        &self,
        contract: Address,
        from_addr: Option<Address>,
        to_addr: Option<Address>,
        from_block: BlockNumber,
        to_block: BlockNumber,
        limit: Option<usize>,
    ) -> Box<dyn Future<Item = Vec<Log>, Error = String> + Send> {
        let contract_event = try_fus!(ERC20_CONTRACT.event("Transfer"));
        let topic0 = Some(vec![contract_event.signature()]);
        let topic1 = from_addr.map(|addr| vec![addr.into()]);
        let topic2 = to_addr.map(|addr| vec![addr.into()]);
        let mut filter = FilterBuilder::default()
            .topics(topic0, topic1, topic2, None)
            .from_block(from_block)
            .to_block(to_block)
            .address(vec![contract]);

        if let Some(l) = limit {
            filter = filter.limit(l);
        }

        Box::new(
            self.web3
                .eth()
                .logs(filter.build())
                .compat()
                .map_err(|e| ERRL!("{}", e)),
        )
    }

    /// Gets ETH traces from ETH node between addresses in `from_block` and `to_block`
    fn eth_traces(
        &self,
        from_addr: Vec<Address>,
        to_addr: Vec<Address>,
        from_block: BlockNumber,
        to_block: BlockNumber,
        limit: Option<usize>,
    ) -> Box<dyn Future<Item = Vec<Trace>, Error = String> + Send> {
        let mut filter = TraceFilterBuilder::default()
            .from_address(from_addr)
            .to_address(to_addr)
            .from_block(from_block)
            .to_block(to_block);

        if let Some(l) = limit {
            filter = filter.count(l);
        }

        Box::new(
            self.web3
                .trace()
                .filter(filter.build())
                .compat()
                .map_err(|e| ERRL!("{}", e)),
        )
    }

    #[cfg_attr(target_arch = "wasm32", allow(dead_code))]
    fn eth_traces_path(&self, ctx: &MmArc) -> PathBuf {
        ctx.dbdir()
            .join("TRANSACTIONS")
            .join(format!("{}_{:#02x}_trace.json", self.ticker, self.my_address))
    }

    /// Load saved ETH traces from local DB
    #[cfg(not(target_arch = "wasm32"))]
    fn load_saved_traces(&self, ctx: &MmArc) -> Option<SavedTraces> {
        let content = gstuff::slurp(&self.eth_traces_path(ctx));
        if content.is_empty() {
            None
        } else {
            match json::from_slice(&content) {
                Ok(t) => Some(t),
                Err(_) => None,
            }
        }
    }

    /// Load saved ETH traces from local DB
    #[cfg(target_arch = "wasm32")]
    fn load_saved_traces(&self, _ctx: &MmArc) -> Option<SavedTraces> {
        common::panic_w("'load_saved_traces' is not implemented in WASM");
        unreachable!()
    }

    /// Store ETH traces to local DB
    #[cfg(not(target_arch = "wasm32"))]
    fn store_eth_traces(&self, ctx: &MmArc, traces: &SavedTraces) {
        let content = json::to_vec(traces).unwrap();
        let tmp_file = format!("{}.tmp", self.eth_traces_path(ctx).display());
        std::fs::write(&tmp_file, content).unwrap();
        std::fs::rename(tmp_file, self.eth_traces_path(ctx)).unwrap();
    }

    /// Store ETH traces to local DB
    #[cfg(target_arch = "wasm32")]
    fn store_eth_traces(&self, _ctx: &MmArc, _traces: &SavedTraces) {
        common::panic_w("'store_eth_traces' is not implemented in WASM");
        unreachable!()
    }

    #[cfg_attr(target_arch = "wasm32", allow(dead_code))]
    fn erc20_events_path(&self, ctx: &MmArc) -> PathBuf {
        ctx.dbdir()
            .join("TRANSACTIONS")
            .join(format!("{}_{:#02x}_events.json", self.ticker, self.my_address))
    }

    /// Store ERC20 events to local DB
    #[cfg(not(target_arch = "wasm32"))]
    fn store_erc20_events(&self, ctx: &MmArc, events: &SavedErc20Events) {
        let content = json::to_vec(events).unwrap();
        let tmp_file = format!("{}.tmp", self.erc20_events_path(ctx).display());
        std::fs::write(&tmp_file, content).unwrap();
        std::fs::rename(tmp_file, self.erc20_events_path(ctx)).unwrap();
    }

    /// Store ERC20 events to local DB
    #[cfg(target_arch = "wasm32")]
    fn store_erc20_events(&self, _ctx: &MmArc, _events: &SavedErc20Events) {
        common::panic_w("'store_erc20_events' is not implemented in WASM");
        unreachable!()
    }

    /// Load saved ERC20 events from local DB
    #[cfg(not(target_arch = "wasm32"))]
    fn load_saved_erc20_events(&self, ctx: &MmArc) -> Option<SavedErc20Events> {
        let content = gstuff::slurp(&self.erc20_events_path(ctx));
        if content.is_empty() {
            None
        } else {
            match json::from_slice(&content) {
                Ok(t) => Some(t),
                Err(_) => None,
            }
        }
    }

    /// Load saved ERC20 events from local DB
    #[cfg(target_arch = "wasm32")]
    fn load_saved_erc20_events(&self, _ctx: &MmArc) -> Option<SavedErc20Events> {
        common::panic_w("'load_saved_erc20_events' is not implemented in WASM");
        unreachable!()
    }

    /// The id used to differentiate payments on Etomic swap smart contract
    fn etomic_swap_id(&self, time_lock: u32, secret_hash: &[u8]) -> Vec<u8> {
        let mut input = vec![];
        input.extend_from_slice(&time_lock.to_le_bytes());
        input.extend_from_slice(secret_hash);
        sha256(&input).to_vec()
    }

    /// Gets `SenderRefunded` events from etomic swap smart contract since `from_block`
    fn refund_events(
        &self,
        swap_contract_address: Address,
        from_block: u64,
        to_block: u64,
    ) -> Box<dyn Future<Item = Vec<Log>, Error = String> + Send> {
        let contract_event = try_fus!(SWAP_CONTRACT.event("SenderRefunded"));
        let filter = FilterBuilder::default()
            .topics(Some(vec![contract_event.signature()]), None, None, None)
            .from_block(BlockNumber::Number(from_block.into()))
            .to_block(BlockNumber::Number(to_block.into()))
            .address(vec![swap_contract_address])
            .build();

        Box::new(self.web3.eth().logs(filter).compat().map_err(|e| ERRL!("{}", e)))
    }

    /// Try to parse address from string.
    pub fn address_from_str(&self, address: &str) -> Result<Address, String> {
        Ok(try_s!(valid_addr_from_str(address)))
    }

    pub fn erc20_token_address(&self) -> Option<Address> {
        match self.coin_type {
            EthCoinType::Erc20 { token_addr, .. } => Some(token_addr),
            EthCoinType::Eth => None,
        }
    }

    pub fn add_erc_token_info(&self, ticker: String, info: Erc20TokenInfo) {
        self.erc20_tokens_infos.lock().unwrap().insert(ticker, info);
    }

    /// # Warning
    /// Be very careful using this function since it returns dereferenced clone
    /// of value behind the MutexGuard and makes it non-thread-safe.
    pub fn get_erc_tokens_infos(&self) -> HashMap<String, Erc20TokenInfo> {
        let guard = self.erc20_tokens_infos.lock().unwrap();
        (*guard).clone()
    }
}

async fn get_raw_transaction_impl(coin: EthCoin, req: RawTransactionRequest) -> RawTransactionResult {
    let tx = match req.tx_hash.strip_prefix("0x") {
        Some(tx) => tx,
        None => &req.tx_hash,
    };
    let hash = H256::from_str(tx).map_to_mm(|e| RawTransactionError::InvalidHashError(e.to_string()))?;
    get_tx_hex_by_hash_impl(coin, hash).await
}

async fn get_tx_hex_by_hash_impl(coin: EthCoin, tx_hash: H256) -> RawTransactionResult {
    let web3_tx = coin
        .web3
        .eth()
        .transaction(TransactionId::Hash(tx_hash))
        .await?
        .or_mm_err(|| RawTransactionError::HashNotExist(tx_hash.to_string()))?;
    let raw = signed_tx_from_web3_tx(web3_tx).map_to_mm(RawTransactionError::InternalError)?;
    Ok(RawTransactionRes {
        tx_hex: BytesJson(rlp::encode(&raw).to_vec()),
    })
}

async fn withdraw_impl(coin: EthCoin, req: WithdrawRequest) -> WithdrawResult {
    let to_addr = coin
        .address_from_str(&req.to)
        .map_to_mm(WithdrawError::InvalidAddress)?;
    let my_balance = coin.my_balance().compat().await?;
    let my_balance_dec = u256_to_big_decimal(my_balance, coin.decimals)?;

    let (mut wei_amount, dec_amount) = if req.max {
        (my_balance, my_balance_dec.clone())
    } else {
        let wei_amount = wei_from_big_decimal(&req.amount, coin.decimals)?;
        (wei_amount, req.amount.clone())
    };
    if wei_amount > my_balance {
        return MmError::err(WithdrawError::NotSufficientBalance {
            coin: coin.ticker.clone(),
            available: my_balance_dec.clone(),
            required: dec_amount,
        });
    };
    let (mut eth_value, data, call_addr, fee_coin) = match &coin.coin_type {
        EthCoinType::Eth => (wei_amount, vec![], to_addr, coin.ticker()),
        EthCoinType::Erc20 { platform, token_addr } => {
            let function = ERC20_CONTRACT.function("transfer")?;
            let data = function.encode_input(&[Token::Address(to_addr), Token::Uint(wei_amount)])?;
            (0.into(), data, *token_addr, platform.as_str())
        },
    };
    let eth_value_dec = u256_to_big_decimal(eth_value, coin.decimals)?;

    let (gas, gas_price) = match req.fee {
        Some(WithdrawFee::EthGas { gas_price, gas }) => {
            let gas_price = wei_from_big_decimal(&gas_price, 9)?;
            (gas.into(), gas_price)
        },
        Some(fee_policy) => {
            let error = format!("Expected 'EthGas' fee type, found {:?}", fee_policy);
            return MmError::err(WithdrawError::InvalidFeePolicy(error));
        },
        None => {
            let gas_price = coin.get_gas_price().compat().await?;
            // covering edge case by deducting the standard transfer fee when we want to max withdraw ETH
            let eth_value_for_estimate = if req.max && coin.coin_type == EthCoinType::Eth {
                eth_value - gas_price * U256::from(21000)
            } else {
                eth_value
            };
            let estimate_gas_req = CallRequest {
                value: Some(eth_value_for_estimate),
                data: Some(data.clone().into()),
                from: Some(coin.my_address),
                to: Some(call_addr),
                gas: None,
                // gas price must be supplied because some smart contracts base their
                // logic on gas price, e.g. TUSD: https://github.com/KomodoPlatform/atomicDEX-API/issues/643
                gas_price: Some(gas_price),
                ..CallRequest::default()
            };
            // TODO Note if the wallet's balance is insufficient to withdraw, then `estimate_gas` may fail with the `Exception` error.
            // TODO Ideally we should determine the case when we have the insufficient balance and return `WithdrawError::NotSufficientBalance`.
            let gas_limit = coin.estimate_gas(estimate_gas_req).compat().await?;
            (gas_limit, gas_price)
        },
    };
    let total_fee = gas * gas_price;
    let total_fee_dec = u256_to_big_decimal(total_fee, coin.decimals)?;

    if req.max && coin.coin_type == EthCoinType::Eth {
        if eth_value < total_fee || wei_amount < total_fee {
            return MmError::err(WithdrawError::AmountTooLow {
                amount: eth_value_dec,
                threshold: total_fee_dec,
            });
        }
        eth_value -= total_fee;
        wei_amount -= total_fee;
    };
    let _nonce_lock = coin.nonce_lock.lock().await;
    let nonce_fut = get_addr_nonce(coin.my_address, coin.web3_instances.clone()).compat();
    let nonce = match select(nonce_fut, Timer::sleep(30.)).await {
        Either::Left((nonce_res, _)) => nonce_res.map_to_mm(WithdrawError::Transport)?,
        Either::Right(_) => return MmError::err(WithdrawError::Transport("Get address nonce timed out".to_owned())),
    };

    let (tx_hash, tx_hex) = match coin.priv_key_policy {
        EthPrivKeyPolicy::KeyPair(ref key_pair) => {
            let tx = UnSignedEthTx {
                nonce,
                value: eth_value,
                action: Action::Call(call_addr),
                data,
                gas,
                gas_price,
            };

            let signed = tx.sign(key_pair.secret(), coin.chain_id);
            let bytes = rlp::encode(&signed);

            (signed.hash, BytesJson::from(bytes.to_vec()))
        },
        #[cfg(target_arch = "wasm32")]
        EthPrivKeyPolicy::Metamask(_) => {
            if !req.broadcast {
                return MmError::err(WithdrawError::MetamaskBroadcastExpected);
            }

            let tx_to_send = TransactionRequest {
                from: coin.my_address,
                to: Some(to_addr),
                gas: Some(gas),
                gas_price: Some(gas_price),
                value: Some(eth_value),
                data: Some(data.clone().into()),
                nonce: Some(nonce),
                ..TransactionRequest::default()
            };

            // Wait for 10 seconds for the transaction to appear on the RPC node.
            let wait_rpc_timeout = 10_000;
            let check_every = 1.;
            let SendMetamaskTx { tx_hash, signed_tx } = coin
                .metamask_send_transaction(tx_to_send, wait_rpc_timeout, check_every)
                .await?;

            let tx_hex = signed_tx
                .map(|tx| BytesJson::from(rlp::encode(&tx).to_vec()))
                // Return an empty `tx_hex` if the transaction is still not appeared on the RPC node.
                .unwrap_or_default();
            (tx_hash, tx_hex)
        },
    };

    let tx_hash_bytes = BytesJson::from(tx_hash.0.to_vec());
    let tx_hash_str = format!("{:02x}", tx_hash_bytes);

    let amount_decimal = u256_to_big_decimal(wei_amount, coin.decimals)?;
    let mut spent_by_me = amount_decimal.clone();
    let received_by_me = if to_addr == coin.my_address {
        amount_decimal.clone()
    } else {
        0.into()
    };
    let fee_details = EthTxFeeDetails::new(gas, gas_price, fee_coin)?;
    if coin.coin_type == EthCoinType::Eth {
        spent_by_me += &fee_details.total_fee;
    }
    let my_address = coin.my_address()?;
    Ok(TransactionDetails {
        to: vec![checksum_address(&format!("{:#02x}", to_addr))],
        from: vec![my_address],
        total_amount: amount_decimal,
        my_balance_change: &received_by_me - &spent_by_me,
        spent_by_me,
        received_by_me,
        tx_hex,
        tx_hash: tx_hash_str,
        block_height: 0,
        fee_details: Some(fee_details.into()),
        coin: coin.ticker.clone(),
        internal_id: vec![].into(),
        timestamp: now_ms() / 1000,
        kmd_rewards: None,
        transaction_type: Default::default(),
    })
}

#[derive(Clone)]
pub struct EthCoin(Arc<EthCoinImpl>);
impl Deref for EthCoin {
    type Target = EthCoinImpl;
    fn deref(&self) -> &EthCoinImpl { &self.0 }
}

#[async_trait]
impl SwapOps for EthCoin {
    fn send_taker_fee(&self, fee_addr: &[u8], amount: BigDecimal, _uuid: &[u8]) -> TransactionFut {
        let address = try_tx_fus!(addr_from_raw_pubkey(fee_addr));

        Box::new(
            self.send_to_address(address, try_tx_fus!(wei_from_big_decimal(&amount, self.decimals)))
                .map(TransactionEnum::from),
        )
    }

    fn send_maker_payment(&self, maker_payment: SendMakerPaymentArgs) -> TransactionFut {
        let taker_addr = try_tx_fus!(addr_from_raw_pubkey(maker_payment.other_pubkey));
        let swap_contract_address = try_tx_fus!(maker_payment.swap_contract_address.try_to_address());

        Box::new(
            self.send_hash_time_locked_payment(
                self.etomic_swap_id(maker_payment.time_lock, maker_payment.secret_hash),
                try_tx_fus!(wei_from_big_decimal(&maker_payment.amount, self.decimals)),
                maker_payment.time_lock,
                maker_payment.secret_hash,
                taker_addr,
                swap_contract_address,
            )
            .map(TransactionEnum::from),
        )
    }

    fn send_taker_payment(&self, taker_payment: SendTakerPaymentArgs) -> TransactionFut {
        let maker_addr = try_tx_fus!(addr_from_raw_pubkey(taker_payment.other_pubkey));
        let swap_contract_address = try_tx_fus!(taker_payment.swap_contract_address.try_to_address());

        Box::new(
            self.send_hash_time_locked_payment(
                self.etomic_swap_id(taker_payment.time_lock, taker_payment.secret_hash),
                try_tx_fus!(wei_from_big_decimal(&taker_payment.amount, self.decimals)),
                taker_payment.time_lock,
                taker_payment.secret_hash,
                maker_addr,
                swap_contract_address,
            )
            .map(TransactionEnum::from),
        )
    }

    fn send_maker_spends_taker_payment(
        &self,
        maker_spends_payment_args: SendMakerSpendsTakerPaymentArgs,
    ) -> TransactionFut {
        let tx: UnverifiedTransaction = try_tx_fus!(rlp::decode(maker_spends_payment_args.other_payment_tx));
        let signed = try_tx_fus!(SignedEthTx::new(tx));
        let swap_contract_address =
            try_tx_fus!(maker_spends_payment_args.swap_contract_address.try_to_address(), signed);

        Box::new(
            self.spend_hash_time_locked_payment(
                signed,
                maker_spends_payment_args.secret_hash,
                swap_contract_address,
                maker_spends_payment_args.secret,
            )
            .map(TransactionEnum::from),
        )
    }

    fn send_taker_spends_maker_payment(
        &self,
        taker_spends_payment_args: SendTakerSpendsMakerPaymentArgs,
    ) -> TransactionFut {
        let tx: UnverifiedTransaction = try_tx_fus!(rlp::decode(taker_spends_payment_args.other_payment_tx));
        let signed = try_tx_fus!(SignedEthTx::new(tx));
        let swap_contract_address = try_tx_fus!(taker_spends_payment_args.swap_contract_address.try_to_address());
        Box::new(
            self.spend_hash_time_locked_payment(
                signed,
                taker_spends_payment_args.secret_hash,
                swap_contract_address,
                taker_spends_payment_args.secret,
            )
            .map(TransactionEnum::from),
        )
    }

    fn send_taker_refunds_payment(&self, taker_refunds_payment_args: SendTakerRefundsPaymentArgs) -> TransactionFut {
        let tx: UnverifiedTransaction = try_tx_fus!(rlp::decode(taker_refunds_payment_args.payment_tx));
        let signed = try_tx_fus!(SignedEthTx::new(tx));
        let swap_contract_address = try_tx_fus!(taker_refunds_payment_args.swap_contract_address.try_to_address());

        Box::new(
            self.refund_hash_time_locked_payment(swap_contract_address, signed, taker_refunds_payment_args.secret_hash)
                .map(TransactionEnum::from),
        )
    }

    fn send_maker_refunds_payment(&self, maker_refunds_payment_args: SendMakerRefundsPaymentArgs) -> TransactionFut {
        let tx: UnverifiedTransaction = try_tx_fus!(rlp::decode(maker_refunds_payment_args.payment_tx));
        let signed = try_tx_fus!(SignedEthTx::new(tx));
        let swap_contract_address = try_tx_fus!(maker_refunds_payment_args.swap_contract_address.try_to_address());

        Box::new(
            self.refund_hash_time_locked_payment(swap_contract_address, signed, maker_refunds_payment_args.secret_hash)
                .map(TransactionEnum::from),
        )
    }

    fn validate_fee(
        &self,
        validate_fee_args: ValidateFeeArgs<'_>,
    ) -> Box<dyn Future<Item = (), Error = String> + Send> {
        let selfi = self.clone();
        let tx = match validate_fee_args.fee_tx {
            TransactionEnum::SignedEthTx(t) => t.clone(),
            _ => panic!(),
        };
        let sender_addr = try_fus!(addr_from_raw_pubkey(validate_fee_args.expected_sender));
        let fee_addr = try_fus!(addr_from_raw_pubkey(validate_fee_args.fee_addr));
        let amount = validate_fee_args.amount.clone();
        let min_block_number = validate_fee_args.min_block_number;

        let fut = async move {
            let expected_value = try_s!(wei_from_big_decimal(&amount, selfi.decimals));
            let tx_from_rpc = try_s!(selfi.web3.eth().transaction(TransactionId::Hash(tx.hash)).await);
            let tx_from_rpc = match tx_from_rpc {
                Some(t) => t,
                None => return ERR!("Didn't find provided tx {:?} on ETH node", tx),
            };

            if tx_from_rpc.from != Some(sender_addr) {
                return ERR!(
                    "Fee tx {:?} was sent from wrong address, expected {:?}",
                    tx_from_rpc,
                    sender_addr
                );
            }

            if let Some(block_number) = tx_from_rpc.block_number {
                if block_number <= min_block_number.into() {
                    return ERR!(
                        "Fee tx {:?} confirmed before min_block {}",
                        tx_from_rpc,
                        min_block_number,
                    );
                }
            }
            match &selfi.coin_type {
                EthCoinType::Eth => {
                    if tx_from_rpc.to != Some(fee_addr) {
                        return ERR!(
                            "Fee tx {:?} was sent to wrong address, expected {:?}",
                            tx_from_rpc,
                            fee_addr
                        );
                    }

                    if tx_from_rpc.value < expected_value {
                        return ERR!(
                            "Fee tx {:?} value is less than expected {:?}",
                            tx_from_rpc,
                            expected_value
                        );
                    }
                },
                EthCoinType::Erc20 {
                    platform: _,
                    token_addr,
                } => {
                    if tx_from_rpc.to != Some(*token_addr) {
                        return ERR!(
                            "ERC20 Fee tx {:?} called wrong smart contract, expected {:?}",
                            tx_from_rpc,
                            token_addr
                        );
                    }

                    let function = try_s!(ERC20_CONTRACT.function("transfer"));
                    let decoded_input = try_s!(decode_contract_call(function, &tx_from_rpc.input.0));

                    if decoded_input[0] != Token::Address(fee_addr) {
                        return ERR!(
                            "ERC20 Fee tx was sent to wrong address {:?}, expected {:?}",
                            decoded_input[0],
                            fee_addr
                        );
                    }

                    match decoded_input[1] {
                        Token::Uint(value) => {
                            if value < expected_value {
                                return ERR!("ERC20 Fee tx value {} is less than expected {}", value, expected_value);
                            }
                        },
                        _ => return ERR!("Should have got uint token but got {:?}", decoded_input[1]),
                    }
                },
            }

            Ok(())
        };
        Box::new(fut.boxed().compat())
    }

    fn validate_maker_payment(&self, input: ValidatePaymentInput) -> ValidatePaymentFut<()> {
        let swap_contract_address = try_f!(input
            .swap_contract_address
            .try_to_address()
            .map_to_mm(ValidatePaymentError::InvalidParameter));
        self.validate_payment(
            &input.payment_tx,
            input.time_lock,
            &input.other_pub,
            &input.secret_hash,
            input.amount,
            swap_contract_address,
        )
    }

    fn validate_taker_payment(&self, input: ValidatePaymentInput) -> ValidatePaymentFut<()> {
        let swap_contract_address = try_f!(input
            .swap_contract_address
            .try_to_address()
            .map_to_mm(ValidatePaymentError::InvalidParameter));
        self.validate_payment(
            &input.payment_tx,
            input.time_lock,
            &input.other_pub,
            &input.secret_hash,
            input.amount,
            swap_contract_address,
        )
    }

    fn check_if_my_payment_sent(
        &self,
        if_my_payment_spent_args: CheckIfMyPaymentSentArgs,
    ) -> Box<dyn Future<Item = Option<TransactionEnum>, Error = String> + Send> {
        let id = self.etomic_swap_id(if_my_payment_spent_args.time_lock, if_my_payment_spent_args.secret_hash);
        let swap_contract_address = try_fus!(if_my_payment_spent_args.swap_contract_address.try_to_address());
        let selfi = self.clone();
        let from_block = if_my_payment_spent_args.search_from_block;
        let fut = async move {
            let status = try_s!(
                selfi
                    .payment_status(swap_contract_address, Token::FixedBytes(id.clone()))
                    .compat()
                    .await
            );

            if status == PAYMENT_STATE_UNINITIALIZED.into() {
                return Ok(None);
            };

            let mut current_block = try_s!(selfi.current_block().compat().await);
            if current_block < from_block {
                current_block = from_block;
            }

            let mut from_block = from_block;

            loop {
                let to_block = current_block.min(from_block + selfi.logs_block_range);

                let events = try_s!(
                    selfi
                        .payment_sent_events(swap_contract_address, from_block, to_block)
                        .compat()
                        .await
                );

                let found = events.iter().find(|event| &event.data.0[..32] == id.as_slice());

                match found {
                    Some(event) => {
                        let transaction = try_s!(
                            selfi
                                .web3
                                .eth()
                                .transaction(TransactionId::Hash(event.transaction_hash.unwrap()))
                                .await
                        );
                        match transaction {
                            Some(t) => break Ok(Some(try_s!(signed_tx_from_web3_tx(t)).into())),
                            None => break Ok(None),
                        }
                    },
                    None => {
                        if to_block >= current_block {
                            break Ok(None);
                        }
                        from_block = to_block;
                    },
                }
            }
        };
        Box::new(fut.boxed().compat())
    }

    async fn search_for_swap_tx_spend_my(
        &self,
        input: SearchForSwapTxSpendInput<'_>,
    ) -> Result<Option<FoundSwapTxSpend>, String> {
        let swap_contract_address = try_s!(input.swap_contract_address.try_to_address());
        self.search_for_swap_tx_spend(
            input.tx,
            swap_contract_address,
            input.secret_hash,
            input.search_from_block,
        )
        .await
    }

    async fn search_for_swap_tx_spend_other(
        &self,
        input: SearchForSwapTxSpendInput<'_>,
    ) -> Result<Option<FoundSwapTxSpend>, String> {
        let swap_contract_address = try_s!(input.swap_contract_address.try_to_address());
        self.search_for_swap_tx_spend(
            input.tx,
            swap_contract_address,
            input.secret_hash,
            input.search_from_block,
        )
        .await
    }

    fn check_tx_signed_by_pub(&self, _tx: &[u8], _expected_pub: &[u8]) -> Result<bool, MmError<ValidatePaymentError>> {
        unimplemented!();
    }

    async fn extract_secret(&self, _secret_hash: &[u8], spend_tx: &[u8]) -> Result<Vec<u8>, String> {
        let unverified: UnverifiedTransaction = try_s!(rlp::decode(spend_tx));
        let function = try_s!(SWAP_CONTRACT.function("receiverSpend"));
<<<<<<< HEAD
        let tokens = try_s!(decode_contract_call(function, &unverified.data));
=======

        // Validate contract call; expected to be receiverSpend.
        // https://www.4byte.directory/signatures/?bytes4_signature=02ed292b.
        let expected_signature = function.short_signature();
        let actual_signature = &unverified.data[0..4];
        if actual_signature != expected_signature {
            return ERR!(
                "Expected 'receiverSpend' contract call signature: {:?}, found {:?}",
                expected_signature,
                actual_signature
            );
        };

        let tokens = try_s!(function.decode_input(&unverified.data));
>>>>>>> 161b34bb
        if tokens.len() < 3 {
            return ERR!("Invalid arguments in 'receiverSpend' call: {:?}", tokens);
        }
        match &tokens[2] {
            Token::FixedBytes(secret) => Ok(secret.to_vec()),
            _ => ERR!(
                "Expected secret to be fixed bytes, decoded function data is {:?}",
                tokens
            ),
        }
    }

    fn negotiate_swap_contract_addr(
        &self,
        other_side_address: Option<&[u8]>,
    ) -> Result<Option<BytesJson>, MmError<NegotiateSwapContractAddrErr>> {
        match other_side_address {
            Some(bytes) => {
                if bytes.len() != 20 {
                    return MmError::err(NegotiateSwapContractAddrErr::InvalidOtherAddrLen(bytes.into()));
                }
                let other_addr = Address::from_slice(bytes);

                if other_addr == self.swap_contract_address {
                    return Ok(Some(self.swap_contract_address.0.to_vec().into()));
                }

                if Some(other_addr) == self.fallback_swap_contract {
                    return Ok(self.fallback_swap_contract.map(|addr| addr.0.to_vec().into()));
                }
                MmError::err(NegotiateSwapContractAddrErr::UnexpectedOtherAddr(bytes.into()))
            },
            None => self
                .fallback_swap_contract
                .map(|addr| Some(addr.0.to_vec().into()))
                .ok_or_else(|| MmError::new(NegotiateSwapContractAddrErr::NoOtherAddrAndNoFallback)),
        }
    }

    #[inline]
    fn derive_htlc_key_pair(&self, _swap_unique_data: &[u8]) -> keys::KeyPair {
        match self.priv_key_policy {
            EthPrivKeyPolicy::KeyPair(ref key_pair) => {
                key_pair_from_secret(key_pair.secret().as_bytes()).expect("valid key")
            },
            #[cfg(target_arch = "wasm32")]
            EthPrivKeyPolicy::Metamask(_) => todo!(),
        }
    }

    #[inline]
    fn derive_htlc_pubkey(&self, _swap_unique_data: &[u8]) -> Vec<u8> {
        match self.priv_key_policy {
            EthPrivKeyPolicy::KeyPair(ref key_pair) => key_pair_from_secret(key_pair.secret().as_bytes())
                .expect("valid key")
                .public_slice()
                .to_vec(),
            #[cfg(target_arch = "wasm32")]
            EthPrivKeyPolicy::Metamask(ref metamask_policy) => metamask_policy.public_key.as_bytes().to_vec(),
        }
    }

    fn validate_other_pubkey(&self, raw_pubkey: &[u8]) -> MmResult<(), ValidateOtherPubKeyErr> {
        if let Err(e) = PublicKey::from_slice(raw_pubkey) {
            return MmError::err(ValidateOtherPubKeyErr::InvalidPubKey(e.to_string()));
        };
        Ok(())
    }

    async fn maker_payment_instructions(
        &self,
        _secret_hash: &[u8],
        _amount: &BigDecimal,
        _maker_lock_duration: u64,
        _expires_in: u64,
    ) -> Result<Option<Vec<u8>>, MmError<PaymentInstructionsErr>> {
        Ok(None)
    }

    async fn taker_payment_instructions(
        &self,
        _secret_hash: &[u8],
        _amount: &BigDecimal,
        _expires_in: u64,
    ) -> Result<Option<Vec<u8>>, MmError<PaymentInstructionsErr>> {
        Ok(None)
    }

    fn validate_maker_payment_instructions(
        &self,
        _instructions: &[u8],
        _secret_hash: &[u8],
        _amount: BigDecimal,
        _maker_lock_duration: u64,
    ) -> Result<PaymentInstructions, MmError<ValidateInstructionsErr>> {
        MmError::err(ValidateInstructionsErr::UnsupportedCoin(self.ticker().to_string()))
    }

    fn validate_taker_payment_instructions(
        &self,
        _instructions: &[u8],
        _secret_hash: &[u8],
        _amount: BigDecimal,
    ) -> Result<PaymentInstructions, MmError<ValidateInstructionsErr>> {
        MmError::err(ValidateInstructionsErr::UnsupportedCoin(self.ticker().to_string()))
    }

    fn is_supported_by_watchers(&self) -> bool { false }
}

#[async_trait]
impl WatcherOps for EthCoin {
    fn send_maker_payment_spend_preimage(&self, _preimage: &[u8], _secret: &[u8]) -> TransactionFut {
        unimplemented!();
    }

    fn create_maker_payment_spend_preimage(
        &self,
        _maker_payment_tx: &[u8],
        _time_lock: u32,
        _maker_pub: &[u8],
        _secret_hash: &[u8],
        _swap_unique_data: &[u8],
    ) -> TransactionFut {
        unimplemented!();
    }

    fn create_taker_payment_refund_preimage(
        &self,
        _taker_payment_tx: &[u8],
        _time_lock: u32,
        _maker_pub: &[u8],
        _secret_hash: &[u8],
        _swap_contract_address: &Option<BytesJson>,
        _swap_unique_data: &[u8],
    ) -> TransactionFut {
        unimplemented!();
    }

    fn send_taker_payment_refund_preimage(&self, _taker_refunds_payment: &[u8]) -> TransactionFut {
        unimplemented!();
    }

    fn watcher_validate_taker_fee(&self, _input: WatcherValidateTakerFeeInput) -> ValidatePaymentFut<()> {
        unimplemented!();
    }

    fn watcher_validate_taker_payment(&self, _input: WatcherValidatePaymentInput) -> ValidatePaymentFut<()> {
        unimplemented!();
    }

    async fn watcher_search_for_swap_tx_spend(
        &self,
        _input: WatcherSearchForSwapTxSpendInput<'_>,
    ) -> Result<Option<FoundSwapTxSpend>, String> {
        unimplemented!();
    }
}

#[cfg_attr(test, mockable)]
impl MarketCoinOps for EthCoin {
    fn ticker(&self) -> &str { &self.ticker[..] }

    fn my_address(&self) -> MmResult<String, MyAddressError> {
        Ok(checksum_address(&format!("{:#02x}", self.my_address)))
    }

    fn get_public_key(&self) -> Result<String, MmError<UnexpectedDerivationMethod>> {
        match self.priv_key_policy {
            EthPrivKeyPolicy::KeyPair(ref key_pair) => {
                let uncompressed_without_prefix = hex::encode(key_pair.public());
                Ok(format!("04{}", uncompressed_without_prefix))
            },
            #[cfg(target_arch = "wasm32")]
            EthPrivKeyPolicy::Metamask(ref metamask_policy) => {
                Ok(format!("{:02x}", metamask_policy.public_key_uncompressed))
            },
        }
    }

    /// Hash message for signature using Ethereum's message signing format.
    /// keccak256(PREFIX_LENGTH + PREFIX + MESSAGE_LENGTH + MESSAGE)
    fn sign_message_hash(&self, message: &str) -> Option<[u8; 32]> {
        let message_prefix = self.sign_message_prefix.as_ref()?;

        let mut stream = Stream::new();
        let prefix_len = CompactInteger::from(message_prefix.len());
        prefix_len.serialize(&mut stream);
        stream.append_slice(message_prefix.as_bytes());
        stream.append_slice(message.len().to_string().as_bytes());
        stream.append_slice(message.as_bytes());
        Some(keccak256(&stream.out()).take())
    }

    fn sign_message(&self, message: &str) -> SignatureResult<String> {
        let message_hash = self.sign_message_hash(message).ok_or(SignatureError::PrefixNotFound)?;
        let privkey = &self.priv_key_policy.key_pair_or_err()?.secret();
        let signature = sign(privkey, &H256::from(message_hash))?;
        Ok(format!("0x{}", signature))
    }

    fn verify_message(&self, signature: &str, message: &str, address: &str) -> VerificationResult<bool> {
        let message_hash = self
            .sign_message_hash(message)
            .ok_or(VerificationError::PrefixNotFound)?;
        let address = self
            .address_from_str(address)
            .map_err(VerificationError::AddressDecodingError)?;
        let signature = Signature::from_str(signature.strip_prefix("0x").unwrap_or(signature))?;
        let is_verified = verify_address(&address, &signature, &H256::from(message_hash))?;
        Ok(is_verified)
    }

    fn my_balance(&self) -> BalanceFut<CoinBalance> {
        let decimals = self.decimals;
        let fut = self
            .my_balance()
            .and_then(move |result| Ok(u256_to_big_decimal(result, decimals)?))
            .map(|spendable| CoinBalance {
                spendable,
                unspendable: BigDecimal::from(0),
            });
        Box::new(fut)
    }

    fn base_coin_balance(&self) -> BalanceFut<BigDecimal> {
        Box::new(
            self.eth_balance()
                .and_then(move |result| Ok(u256_to_big_decimal(result, ETH_DECIMALS)?)),
        )
    }

    fn platform_ticker(&self) -> &str {
        match &self.coin_type {
            EthCoinType::Eth => self.ticker(),
            EthCoinType::Erc20 { platform, .. } => platform,
        }
    }

    fn send_raw_tx(&self, mut tx: &str) -> Box<dyn Future<Item = String, Error = String> + Send> {
        if tx.starts_with("0x") {
            tx = &tx[2..];
        }
        let bytes = try_fus!(hex::decode(tx));
        Box::new(
            self.web3
                .eth()
                .send_raw_transaction(bytes.into())
                .compat()
                .map(|res| format!("{:02x}", res))
                .map_err(|e| ERRL!("{}", e)),
        )
    }

    fn send_raw_tx_bytes(&self, tx: &[u8]) -> Box<dyn Future<Item = String, Error = String> + Send> {
        Box::new(
            self.web3
                .eth()
                .send_raw_transaction(tx.into())
                .compat()
                .map(|res| format!("{:02x}", res))
                .map_err(|e| ERRL!("{}", e)),
        )
    }

    fn wait_for_confirmations(
        &self,
        tx: &[u8],
        confirmations: u64,
        _requires_nota: bool,
        wait_until: u64,
        check_every: u64,
    ) -> Box<dyn Future<Item = (), Error = String> + Send> {
        let ctx = try_fus!(MmArc::from_weak(&self.ctx).ok_or("No context"));
        let mut status = ctx.log.status_handle();
        status.status(&[&self.ticker], "Waiting for confirmations…");
        status.deadline(wait_until * 1000);

        let unsigned: UnverifiedTransaction = try_fus!(rlp::decode(tx));
        let tx = try_fus!(SignedEthTx::new(unsigned));

        let required_confirms = U64::from(confirmations);
        let selfi = self.clone();
        let fut = async move {
            loop {
                if status.ms2deadline().unwrap() < 0 {
                    status.append(" Timed out.");
                    return ERR!(
                        "Waited too long until {} for transaction {:?} confirmation ",
                        wait_until,
                        tx
                    );
                }

                let web3_receipt = match selfi.web3.eth().transaction_receipt(tx.hash()).await {
                    Ok(r) => r,
                    Err(e) => {
                        error!(
                            "Error {:?} getting the {} transaction {:?}, retrying in 15 seconds",
                            e,
                            selfi.ticker(),
                            tx.tx_hash()
                        );
                        Timer::sleep(check_every as f64).await;
                        continue;
                    },
                };
                if let Some(receipt) = web3_receipt {
                    if receipt.status != Some(1.into()) {
                        status.append(" Failed.");
                        return ERR!(
                            "Tx receipt {:?} status of {} tx {:?} is failed",
                            receipt,
                            selfi.ticker(),
                            tx.tx_hash()
                        );
                    }

                    if let Some(confirmed_at) = receipt.block_number {
                        let current_block = match selfi.web3.eth().block_number().await {
                            Ok(b) => b,
                            Err(e) => {
                                error!(
                                    "Error {:?} getting the {} block number retrying in 15 seconds",
                                    e,
                                    selfi.ticker()
                                );
                                Timer::sleep(check_every as f64).await;
                                continue;
                            },
                        };
                        // checking if the current block is above the confirmed_at block prediction for pos chain to prevent overflow
                        if current_block >= confirmed_at && current_block - confirmed_at + 1 >= required_confirms {
                            status.append(" Confirmed.");
                            return Ok(());
                        }
                    }
                }
                Timer::sleep(check_every as f64).await;
            }
        };
        Box::new(fut.boxed().compat())
    }

    fn wait_for_htlc_tx_spend(
        &self,
        tx_bytes: &[u8],
        _secret_hash: &[u8],
        wait_until: u64,
        from_block: u64,
        swap_contract_address: &Option<BytesJson>,
        check_every: f64,
    ) -> TransactionFut {
        let unverified: UnverifiedTransaction = try_tx_fus!(rlp::decode(tx_bytes));
        let tx = try_tx_fus!(SignedEthTx::new(unverified));
        let swap_contract_address = try_tx_fus!(swap_contract_address.try_to_address());

        let func_name = match self.coin_type {
            EthCoinType::Eth => "ethPayment",
            EthCoinType::Erc20 { .. } => "erc20Payment",
        };

        let payment_func = try_tx_fus!(SWAP_CONTRACT.function(func_name));
        let decoded = try_tx_fus!(decode_contract_call(payment_func, &tx.data));
        let id = match decoded.first() {
            Some(Token::FixedBytes(bytes)) => bytes.clone(),
            invalid_token => {
                return Box::new(futures01::future::err(TransactionErr::Plain(ERRL!(
                    "Expected Token::FixedBytes, got {:?}",
                    invalid_token
                ))))
            },
        };
        let selfi = self.clone();

        let fut = async move {
            loop {
                let current_block = match selfi.current_block().compat().await {
                    Ok(b) => b,
                    Err(e) => {
                        error!("Error getting block number: {}", e);
                        Timer::sleep(5.).await;
                        continue;
                    },
                };

                let events = match selfi
                    .spend_events(swap_contract_address, from_block, current_block)
                    .compat()
                    .await
                {
                    Ok(ev) => ev,
                    Err(e) => {
                        error!("Error getting spend events: {}", e);
                        Timer::sleep(5.).await;
                        continue;
                    },
                };

                let found = events.iter().find(|event| &event.data.0[..32] == id.as_slice());

                if let Some(event) = found {
                    if let Some(tx_hash) = event.transaction_hash {
                        let transaction = match selfi.web3.eth().transaction(TransactionId::Hash(tx_hash)).await {
                            Ok(Some(t)) => t,
                            Ok(None) => {
                                info!("Tx {} not found yet", tx_hash);
                                Timer::sleep(check_every).await;
                                continue;
                            },
                            Err(e) => {
                                error!("Get tx {} error: {}", tx_hash, e);
                                Timer::sleep(check_every).await;
                                continue;
                            },
                        };

                        return Ok(TransactionEnum::from(try_tx_s!(signed_tx_from_web3_tx(transaction))));
                    }
                }

                if now_ms() / 1000 > wait_until {
                    return TX_PLAIN_ERR!(
                        "Waited too long until {} for transaction {:?} to be spent ",
                        wait_until,
                        tx,
                    );
                }
                Timer::sleep(5.).await;
                continue;
            }
        };
        Box::new(fut.boxed().compat())
    }

    fn tx_enum_from_bytes(&self, bytes: &[u8]) -> Result<TransactionEnum, MmError<TxMarshalingErr>> {
        signed_eth_tx_from_bytes(bytes)
            .map(TransactionEnum::from)
            .map_to_mm(TxMarshalingErr::InvalidInput)
    }

    fn current_block(&self) -> Box<dyn Future<Item = u64, Error = String> + Send> {
        Box::new(
            self.web3
                .eth()
                .block_number()
                .compat()
                .map(|res| res.as_u64())
                .map_err(|e| ERRL!("{}", e)),
        )
    }

    fn display_priv_key(&self) -> Result<String, String> {
        match self.priv_key_policy {
            EthPrivKeyPolicy::KeyPair(ref key_pair) => Ok(format!("{:#02x}", key_pair.secret())),
            #[cfg(target_arch = "wasm32")]
            EthPrivKeyPolicy::Metamask(_) => ERR!("'display_priv_key' doesn't support MetaMask"),
        }
    }

    fn min_tx_amount(&self) -> BigDecimal { BigDecimal::from(0) }

    fn min_trading_vol(&self) -> MmNumber {
        let pow = self.decimals / 3;
        MmNumber::from(1) / MmNumber::from(10u64.pow(pow as u32))
    }
}

pub fn signed_eth_tx_from_bytes(bytes: &[u8]) -> Result<SignedEthTx, String> {
    let tx: UnverifiedTransaction = try_s!(rlp::decode(bytes));
    let signed = try_s!(SignedEthTx::new(tx));
    Ok(signed)
}

// We can use a nonce lock shared between tokens using the same platform coin and the platform itself.
// For example, ETH/USDT-ERC20 should use the same lock, but it will be different for BNB/USDT-BEP20.
lazy_static! {
    static ref NONCE_LOCK: Mutex<HashMap<String, Arc<AsyncMutex<()>>>> = Mutex::new(HashMap::new());
}

type EthTxFut = Box<dyn Future<Item = SignedEthTx, Error = TransactionErr> + Send + 'static>;

async fn sign_and_send_transaction_impl(
    ctx: MmArc,
    coin: EthCoin,
    value: U256,
    action: Action,
    data: Vec<u8>,
    gas: U256,
) -> Result<SignedEthTx, TransactionErr> {
    let mut status = ctx.log.status_handle();
    macro_rules! tags {
        () => {
            &[&"sign-and-send"]
        };
    }
    let _nonce_lock = coin.nonce_lock.lock().await;
    status.status(tags!(), "get_addr_nonce…");
    let nonce = try_tx_s!(
        get_addr_nonce(coin.my_address, coin.web3_instances.clone())
            .compat()
            .await
    );
    status.status(tags!(), "get_gas_price…");
    let gas_price = try_tx_s!(coin.get_gas_price().compat().await);

    let signed = match coin.priv_key_policy {
        EthPrivKeyPolicy::KeyPair(ref key_pair) => {
            let tx = UnSignedEthTx {
                nonce,
                gas_price,
                gas,
                action,
                value,
                data,
            };

            let signed = tx.sign(key_pair.secret(), coin.chain_id);
            let bytes = Bytes(rlp::encode(&signed).to_vec());
            status.status(tags!(), "send_raw_transaction…");

            try_tx_s!(
                coin.web3
                    .eth()
                    .send_raw_transaction(bytes)
                    .await
                    .map_err(|e| ERRL!("{}", e)),
                signed
            );
            signed
        },
        #[cfg(target_arch = "wasm32")]
        EthPrivKeyPolicy::Metamask(_) => {
            let to = match action {
                Action::Create => None,
                Action::Call(to) => Some(to),
            };

            let tx_to_send = TransactionRequest {
                from: coin.my_address,
                to,
                gas: Some(gas),
                gas_price: Some(gas_price),
                value: Some(value),
                data: Some(data.clone().into()),
                nonce: Some(nonce),
                ..TransactionRequest::default()
            };

            // It's important to return the transaction hex for the swap,
            // so wait up to 30 seconds for the transaction to appear on the RPC node.
            let wait_rpc_timeout = 30_000;
            let check_every = 1.;
            let SendMetamaskTx { tx_hash, signed_tx } = try_tx_s!(
                coin.metamask_send_transaction(tx_to_send, wait_rpc_timeout, check_every)
                    .await
            );
            try_tx_s!(signed_tx.ok_or_else(|| {
                ERRL!(
                    "Waited too long until the transaction {:?} appear on the RPC node",
                    tx_hash
                )
            }))
        },
    };

    status.status(tags!(), "get_addr_nonce…");
    loop {
        // Check every second till ETH nodes recognize that nonce is increased
        // Parity has reliable "nextNonce" method that always returns correct nonce for address
        // But we can't expect that all nodes will always be Parity.
        // Some of ETH forks use Geth only so they don't have Parity nodes at all.
        let new_nonce = match get_addr_nonce(coin.my_address, coin.web3_instances.clone())
            .compat()
            .await
        {
            Ok(n) => n,
            Err(e) => {
                error!("Error getting {} {} nonce: {}", coin.ticker(), coin.my_address, e);
                // we can just keep looping in case of error hoping it will go away
                continue;
            },
        };
        if new_nonce > nonce {
            break;
        };
        Timer::sleep(1.).await;
    }
    Ok(signed)
}

impl EthCoin {
    /// Downloads and saves ETH transaction history of my_address, relies on Parity trace_filter API
    /// https://wiki.parity.io/JSONRPC-trace-module#trace_filter, this requires tracing to be enabled
    /// in node config. Other ETH clients (Geth, etc.) are `not` supported (yet).
    #[allow(clippy::cognitive_complexity)]
    #[cfg_attr(target_arch = "wasm32", allow(dead_code))]
    async fn process_eth_history(&self, ctx: &MmArc) {
        // Artem Pikulin: by playing a bit with Parity mainnet node I've discovered that trace_filter API responds after reasonable time for 1000 blocks.
        // I've tried to increase the amount to 10000, but request times out somewhere near 2500000 block.
        // Also the Parity RPC server seem to get stuck while request in running (other requests performance is also lowered).
        let delta = U64::from(1000);

        let mut success_iteration = 0i32;
        loop {
            if ctx.is_stopping() {
                break;
            };
            {
                let coins_ctx = CoinsContext::from_ctx(ctx).unwrap();
                let coins = coins_ctx.coins.lock().await;
                if !coins.contains_key(&self.ticker) {
                    ctx.log.log("", &[&"tx_history", &self.ticker], "Loop stopped");
                    break;
                };
            }

            let current_block = match self.web3.eth().block_number().await {
                Ok(block) => block,
                Err(e) => {
                    ctx.log.log(
                        "",
                        &[&"tx_history", &self.ticker],
                        &ERRL!("Error {} on eth_block_number, retrying", e),
                    );
                    Timer::sleep(10.).await;
                    continue;
                },
            };

            let mut saved_traces = match self.load_saved_traces(ctx) {
                Some(traces) => traces,
                None => SavedTraces {
                    traces: vec![],
                    earliest_block: current_block,
                    latest_block: current_block,
                },
            };
            *self.history_sync_state.lock().unwrap() = HistorySyncState::InProgress(json!({
                "blocks_left": saved_traces.earliest_block.as_u64(),
            }));

            let mut existing_history = match self.load_history_from_file(ctx).compat().await {
                Ok(history) => history,
                Err(e) => {
                    ctx.log.log(
                        "",
                        &[&"tx_history", &self.ticker],
                        &ERRL!("Error {} on 'load_history_from_file', stop the history loop", e),
                    );
                    return;
                },
            };

            // AP: AFAIK ETH RPC doesn't support conditional filters like `get this OR this` so we have
            // to run several queries to get trace events including our address as sender `or` receiver
            // TODO refactor this to batch requests instead of single request per query
            if saved_traces.earliest_block > 0.into() {
                let before_earliest = if saved_traces.earliest_block >= delta {
                    saved_traces.earliest_block - delta
                } else {
                    0.into()
                };

                let from_traces_before_earliest = match self
                    .eth_traces(
                        vec![self.my_address],
                        vec![],
                        BlockNumber::Number(before_earliest),
                        BlockNumber::Number(saved_traces.earliest_block),
                        None,
                    )
                    .compat()
                    .await
                {
                    Ok(traces) => traces,
                    Err(e) => {
                        ctx.log.log(
                            "",
                            &[&"tx_history", &self.ticker],
                            &ERRL!("Error {} on eth_traces, retrying", e),
                        );
                        Timer::sleep(10.).await;
                        continue;
                    },
                };

                let to_traces_before_earliest = match self
                    .eth_traces(
                        vec![],
                        vec![self.my_address],
                        BlockNumber::Number(before_earliest),
                        BlockNumber::Number(saved_traces.earliest_block),
                        None,
                    )
                    .compat()
                    .await
                {
                    Ok(traces) => traces,
                    Err(e) => {
                        ctx.log.log(
                            "",
                            &[&"tx_history", &self.ticker],
                            &ERRL!("Error {} on eth_traces, retrying", e),
                        );
                        Timer::sleep(10.).await;
                        continue;
                    },
                };

                let total_length = from_traces_before_earliest.len() + to_traces_before_earliest.len();
                mm_counter!(ctx.metrics, "tx.history.response.total_length", total_length as u64,
                    "coin" => self.ticker.clone(), "client" => "ethereum", "method" => "eth_traces");

                saved_traces.traces.extend(from_traces_before_earliest);
                saved_traces.traces.extend(to_traces_before_earliest);
                saved_traces.earliest_block = if before_earliest > 0.into() {
                    // need to exclude the before earliest block from next iteration
                    before_earliest - 1
                } else {
                    0.into()
                };
                self.store_eth_traces(ctx, &saved_traces);
            }

            if current_block > saved_traces.latest_block {
                let from_traces_after_latest = match self
                    .eth_traces(
                        vec![self.my_address],
                        vec![],
                        BlockNumber::Number(saved_traces.latest_block + 1),
                        BlockNumber::Number(current_block),
                        None,
                    )
                    .compat()
                    .await
                {
                    Ok(traces) => traces,
                    Err(e) => {
                        ctx.log.log(
                            "",
                            &[&"tx_history", &self.ticker],
                            &ERRL!("Error {} on eth_traces, retrying", e),
                        );
                        Timer::sleep(10.).await;
                        continue;
                    },
                };

                let to_traces_after_latest = match self
                    .eth_traces(
                        vec![],
                        vec![self.my_address],
                        BlockNumber::Number(saved_traces.latest_block + 1),
                        BlockNumber::Number(current_block),
                        None,
                    )
                    .compat()
                    .await
                {
                    Ok(traces) => traces,
                    Err(e) => {
                        ctx.log.log(
                            "",
                            &[&"tx_history", &self.ticker],
                            &ERRL!("Error {} on eth_traces, retrying", e),
                        );
                        Timer::sleep(10.).await;
                        continue;
                    },
                };

                let total_length = from_traces_after_latest.len() + to_traces_after_latest.len();
                mm_counter!(ctx.metrics, "tx.history.response.total_length", total_length as u64,
                    "coin" => self.ticker.clone(), "client" => "ethereum", "method" => "eth_traces");

                saved_traces.traces.extend(from_traces_after_latest);
                saved_traces.traces.extend(to_traces_after_latest);
                saved_traces.latest_block = current_block;

                self.store_eth_traces(ctx, &saved_traces);
            }
            saved_traces.traces.sort_by(|a, b| b.block_number.cmp(&a.block_number));
            for trace in saved_traces.traces {
                let hash = sha256(&json::to_vec(&trace).unwrap());
                let internal_id = BytesJson::from(hash.to_vec());
                let processed = existing_history.iter().find(|tx| tx.internal_id == internal_id);
                if processed.is_some() {
                    continue;
                }

                // TODO Only standard Call traces are supported, contract creations, suicides and block rewards will be supported later
                let call_data = match trace.action {
                    TraceAction::Call(d) => d,
                    _ => continue,
                };

                mm_counter!(ctx.metrics, "tx.history.request.count", 1, "coin" => self.ticker.clone(), "method" => "tx_detail_by_hash");

                let web3_tx = match self
                    .web3
                    .eth()
                    .transaction(TransactionId::Hash(trace.transaction_hash.unwrap()))
                    .await
                {
                    Ok(tx) => tx,
                    Err(e) => {
                        ctx.log.log(
                            "",
                            &[&"tx_history", &self.ticker],
                            &ERRL!(
                                "Error {} on getting transaction {:?}",
                                e,
                                trace.transaction_hash.unwrap()
                            ),
                        );
                        continue;
                    },
                };
                let web3_tx = match web3_tx {
                    Some(t) => t,
                    None => {
                        ctx.log.log(
                            "",
                            &[&"tx_history", &self.ticker],
                            &ERRL!("No such transaction {:?}", trace.transaction_hash.unwrap()),
                        );
                        continue;
                    },
                };

                mm_counter!(ctx.metrics, "tx.history.response.count", 1, "coin" => self.ticker.clone(), "method" => "tx_detail_by_hash");

                let receipt = match self
                    .web3
                    .eth()
                    .transaction_receipt(trace.transaction_hash.unwrap())
                    .await
                {
                    Ok(r) => r,
                    Err(e) => {
                        ctx.log.log(
                            "",
                            &[&"tx_history", &self.ticker],
                            &ERRL!(
                                "Error {} on getting transaction {:?} receipt",
                                e,
                                trace.transaction_hash.unwrap()
                            ),
                        );
                        continue;
                    },
                };
                let fee_coin = match &self.coin_type {
                    EthCoinType::Eth => self.ticker(),
                    EthCoinType::Erc20 { platform, .. } => platform.as_str(),
                };
                let fee_details: Option<EthTxFeeDetails> = match receipt {
                    Some(r) => {
                        let gas_used = r.gas_used.unwrap_or_default();
                        let gas_price = web3_tx.gas_price.unwrap_or_default();
                        Some(EthTxFeeDetails::new(gas_used, gas_price, fee_coin).unwrap())
                    },
                    None => None,
                };

                let total_amount: BigDecimal = u256_to_big_decimal(call_data.value, ETH_DECIMALS).unwrap();
                let mut received_by_me = 0.into();
                let mut spent_by_me = 0.into();

                if call_data.from == self.my_address {
                    // ETH transfer is actually happening only if no error occurred
                    if trace.error.is_none() {
                        spent_by_me = total_amount.clone();
                    }
                    if let Some(ref fee) = fee_details {
                        spent_by_me += &fee.total_fee;
                    }
                }

                if call_data.to == self.my_address {
                    // ETH transfer is actually happening only if no error occurred
                    if trace.error.is_none() {
                        received_by_me = total_amount.clone();
                    }
                }

                let raw = signed_tx_from_web3_tx(web3_tx).unwrap();
                let block = match self
                    .web3
                    .eth()
                    .block(BlockId::Number(BlockNumber::Number(trace.block_number.into())))
                    .await
                {
                    Ok(b) => b.unwrap(),
                    Err(e) => {
                        ctx.log.log(
                            "",
                            &[&"tx_history", &self.ticker],
                            &ERRL!("Error {} on getting block {} data", e, trace.block_number),
                        );
                        continue;
                    },
                };

                let details = TransactionDetails {
                    my_balance_change: &received_by_me - &spent_by_me,
                    spent_by_me,
                    received_by_me,
                    total_amount,
                    to: vec![checksum_address(&format!("{:#02x}", call_data.to))],
                    from: vec![checksum_address(&format!("{:#02x}", call_data.from))],
                    coin: self.ticker.clone(),
                    fee_details: fee_details.map(|d| d.into()),
                    block_height: trace.block_number,
                    tx_hash: format!("{:02x}", BytesJson(raw.hash.as_bytes().to_vec())),
                    tx_hex: BytesJson(rlp::encode(&raw).to_vec()),
                    internal_id,
                    timestamp: u64::try_from(block.timestamp).unwrap_or(u64::MAX),
                    kmd_rewards: None,
                    transaction_type: Default::default(),
                };

                existing_history.push(details);

                if let Err(e) = self.save_history_to_file(ctx, existing_history.clone()).compat().await {
                    ctx.log.log(
                        "",
                        &[&"tx_history", &self.ticker],
                        &ERRL!("Error {} on 'save_history_to_file', stop the history loop", e),
                    );
                    return;
                }
            }
            if saved_traces.earliest_block == 0.into() {
                if success_iteration == 0 {
                    ctx.log.log(
                        "😅",
                        &[&"tx_history", &("coin", self.ticker.clone().as_str())],
                        "history has been loaded successfully",
                    );
                }

                success_iteration += 1;
                *self.history_sync_state.lock().unwrap() = HistorySyncState::Finished;
                Timer::sleep(15.).await;
            } else {
                Timer::sleep(2.).await;
            }
        }
    }

    /// Downloads and saves ERC20 transaction history of my_address
    #[allow(clippy::cognitive_complexity)]
    #[cfg_attr(target_arch = "wasm32", allow(dead_code))]
    async fn process_erc20_history(&self, token_addr: H160, ctx: &MmArc) {
        let delta = U64::from(10000);

        let mut success_iteration = 0i32;
        loop {
            if ctx.is_stopping() {
                break;
            };
            {
                let coins_ctx = CoinsContext::from_ctx(ctx).unwrap();
                let coins = coins_ctx.coins.lock().await;
                if !coins.contains_key(&self.ticker) {
                    ctx.log.log("", &[&"tx_history", &self.ticker], "Loop stopped");
                    break;
                };
            }

            let current_block = match self.web3.eth().block_number().await {
                Ok(block) => block,
                Err(e) => {
                    ctx.log.log(
                        "",
                        &[&"tx_history", &self.ticker],
                        &ERRL!("Error {} on eth_block_number, retrying", e),
                    );
                    Timer::sleep(10.).await;
                    continue;
                },
            };

            let mut saved_events = match self.load_saved_erc20_events(ctx) {
                Some(events) => events,
                None => SavedErc20Events {
                    events: vec![],
                    earliest_block: current_block,
                    latest_block: current_block,
                },
            };
            *self.history_sync_state.lock().unwrap() = HistorySyncState::InProgress(json!({
                "blocks_left": saved_events.earliest_block,
            }));

            // AP: AFAIK ETH RPC doesn't support conditional filters like `get this OR this` so we have
            // to run several queries to get transfer events including our address as sender `or` receiver
            // TODO refactor this to batch requests instead of single request per query
            if saved_events.earliest_block > 0.into() {
                let before_earliest = if saved_events.earliest_block >= delta {
                    saved_events.earliest_block - delta
                } else {
                    0.into()
                };

                let from_events_before_earliest = match self
                    .erc20_transfer_events(
                        token_addr,
                        Some(self.my_address),
                        None,
                        BlockNumber::Number(before_earliest),
                        BlockNumber::Number(saved_events.earliest_block - 1),
                        None,
                    )
                    .compat()
                    .await
                {
                    Ok(events) => events,
                    Err(e) => {
                        ctx.log.log(
                            "",
                            &[&"tx_history", &self.ticker],
                            &ERRL!("Error {} on erc20_transfer_events, retrying", e),
                        );
                        Timer::sleep(10.).await;
                        continue;
                    },
                };

                let to_events_before_earliest = match self
                    .erc20_transfer_events(
                        token_addr,
                        None,
                        Some(self.my_address),
                        BlockNumber::Number(before_earliest),
                        BlockNumber::Number(saved_events.earliest_block - 1),
                        None,
                    )
                    .compat()
                    .await
                {
                    Ok(events) => events,
                    Err(e) => {
                        ctx.log.log(
                            "",
                            &[&"tx_history", &self.ticker],
                            &ERRL!("Error {} on erc20_transfer_events, retrying", e),
                        );
                        Timer::sleep(10.).await;
                        continue;
                    },
                };

                let total_length = from_events_before_earliest.len() + to_events_before_earliest.len();
                mm_counter!(ctx.metrics, "tx.history.response.total_length", total_length as u64,
                    "coin" => self.ticker.clone(), "client" => "ethereum", "method" => "erc20_transfer_events");

                saved_events.events.extend(from_events_before_earliest);
                saved_events.events.extend(to_events_before_earliest);
                saved_events.earliest_block = if before_earliest > 0.into() {
                    before_earliest - 1
                } else {
                    0.into()
                };
                self.store_erc20_events(ctx, &saved_events);
            }

            if current_block > saved_events.latest_block {
                let from_events_after_latest = match self
                    .erc20_transfer_events(
                        token_addr,
                        Some(self.my_address),
                        None,
                        BlockNumber::Number(saved_events.latest_block + 1),
                        BlockNumber::Number(current_block),
                        None,
                    )
                    .compat()
                    .await
                {
                    Ok(events) => events,
                    Err(e) => {
                        ctx.log.log(
                            "",
                            &[&"tx_history", &self.ticker],
                            &ERRL!("Error {} on erc20_transfer_events, retrying", e),
                        );
                        Timer::sleep(10.).await;
                        continue;
                    },
                };

                let to_events_after_latest = match self
                    .erc20_transfer_events(
                        token_addr,
                        None,
                        Some(self.my_address),
                        BlockNumber::Number(saved_events.latest_block + 1),
                        BlockNumber::Number(current_block),
                        None,
                    )
                    .compat()
                    .await
                {
                    Ok(events) => events,
                    Err(e) => {
                        ctx.log.log(
                            "",
                            &[&"tx_history", &self.ticker],
                            &ERRL!("Error {} on erc20_transfer_events, retrying", e),
                        );
                        Timer::sleep(10.).await;
                        continue;
                    },
                };

                let total_length = from_events_after_latest.len() + to_events_after_latest.len();
                mm_counter!(ctx.metrics, "tx.history.response.total_length", total_length as u64,
                    "coin" => self.ticker.clone(), "client" => "ethereum", "method" => "erc20_transfer_events");

                saved_events.events.extend(from_events_after_latest);
                saved_events.events.extend(to_events_after_latest);
                saved_events.latest_block = current_block;
                self.store_erc20_events(ctx, &saved_events);
            }

            let all_events: HashMap<_, _> = saved_events
                .events
                .iter()
                .filter(|e| e.block_number.is_some() && e.transaction_hash.is_some() && !e.is_removed())
                .map(|e| (e.transaction_hash.unwrap(), e))
                .collect();
            let mut all_events: Vec<_> = all_events.into_values().collect();
            all_events.sort_by(|a, b| b.block_number.unwrap().cmp(&a.block_number.unwrap()));

            for event in all_events {
                let mut existing_history = match self.load_history_from_file(ctx).compat().await {
                    Ok(history) => history,
                    Err(e) => {
                        ctx.log.log(
                            "",
                            &[&"tx_history", &self.ticker],
                            &ERRL!("Error {} on 'load_history_from_file', stop the history loop", e),
                        );
                        return;
                    },
                };
                let internal_id = BytesJson::from(sha256(&json::to_vec(&event).unwrap()).to_vec());
                if existing_history.iter().any(|item| item.internal_id == internal_id) {
                    // the transaction already imported
                    continue;
                };

                let amount = U256::from(event.data.0.as_slice());
                let total_amount = u256_to_big_decimal(amount, self.decimals).unwrap();
                let mut received_by_me = 0.into();
                let mut spent_by_me = 0.into();

                let from_addr = H160::from(event.topics[1]);
                let to_addr = H160::from(event.topics[2]);

                if from_addr == self.my_address {
                    spent_by_me = total_amount.clone();
                }

                if to_addr == self.my_address {
                    received_by_me = total_amount.clone();
                }

                mm_counter!(ctx.metrics, "tx.history.request.count", 1,
                    "coin" => self.ticker.clone(), "client" => "ethereum", "method" => "tx_detail_by_hash");

                let web3_tx = match self
                    .web3
                    .eth()
                    .transaction(TransactionId::Hash(event.transaction_hash.unwrap()))
                    .await
                {
                    Ok(tx) => tx,
                    Err(e) => {
                        ctx.log.log(
                            "",
                            &[&"tx_history", &self.ticker],
                            &ERRL!(
                                "Error {} on getting transaction {:?}",
                                e,
                                event.transaction_hash.unwrap()
                            ),
                        );
                        continue;
                    },
                };

                mm_counter!(ctx.metrics, "tx.history.response.count", 1,
                    "coin" => self.ticker.clone(), "client" => "ethereum", "method" => "tx_detail_by_hash");

                let web3_tx = match web3_tx {
                    Some(t) => t,
                    None => {
                        ctx.log.log(
                            "",
                            &[&"tx_history", &self.ticker],
                            &ERRL!("No such transaction {:?}", event.transaction_hash.unwrap()),
                        );
                        continue;
                    },
                };

                let receipt = match self
                    .web3
                    .eth()
                    .transaction_receipt(event.transaction_hash.unwrap())
                    .await
                {
                    Ok(r) => r,
                    Err(e) => {
                        ctx.log.log(
                            "",
                            &[&"tx_history", &self.ticker],
                            &ERRL!(
                                "Error {} on getting transaction {:?} receipt",
                                e,
                                event.transaction_hash.unwrap()
                            ),
                        );
                        continue;
                    },
                };
                let fee_coin = match &self.coin_type {
                    EthCoinType::Eth => self.ticker(),
                    EthCoinType::Erc20 { platform, .. } => platform.as_str(),
                };
                let fee_details = match receipt {
                    Some(r) => {
                        let gas_used = r.gas_used.unwrap_or_default();
                        let gas_price = web3_tx.gas_price.unwrap_or_default();
                        Some(EthTxFeeDetails::new(gas_used, gas_price, fee_coin).unwrap())
                    },
                    None => None,
                };
                let block_number = event.block_number.unwrap();
                let block = match self
                    .web3
                    .eth()
                    .block(BlockId::Number(BlockNumber::Number(block_number)))
                    .await
                {
                    Ok(Some(b)) => b,
                    Ok(None) => {
                        ctx.log.log(
                            "",
                            &[&"tx_history", &self.ticker],
                            &ERRL!("Block {} is None", block_number),
                        );
                        continue;
                    },
                    Err(e) => {
                        ctx.log.log(
                            "",
                            &[&"tx_history", &self.ticker],
                            &ERRL!("Error {} on getting block {} data", e, block_number),
                        );
                        continue;
                    },
                };

                let raw = signed_tx_from_web3_tx(web3_tx).unwrap();
                let details = TransactionDetails {
                    my_balance_change: &received_by_me - &spent_by_me,
                    spent_by_me,
                    received_by_me,
                    total_amount,
                    to: vec![checksum_address(&format!("{:#02x}", to_addr))],
                    from: vec![checksum_address(&format!("{:#02x}", from_addr))],
                    coin: self.ticker.clone(),
                    fee_details: fee_details.map(|d| d.into()),
                    block_height: block_number.as_u64(),
                    tx_hash: format!("{:02x}", BytesJson(raw.hash.as_bytes().to_vec())),
                    tx_hex: BytesJson(rlp::encode(&raw).to_vec()),
                    internal_id: BytesJson(internal_id.to_vec()),
                    timestamp: u64::try_from(block.timestamp).unwrap_or(u64::MAX),
                    kmd_rewards: None,
                    transaction_type: Default::default(),
                };

                existing_history.push(details);

                if let Err(e) = self.save_history_to_file(ctx, existing_history).compat().await {
                    ctx.log.log(
                        "",
                        &[&"tx_history", &self.ticker],
                        &ERRL!("Error {} on 'save_history_to_file', stop the history loop", e),
                    );
                    return;
                }
            }
            if saved_events.earliest_block == 0.into() {
                if success_iteration == 0 {
                    ctx.log.log(
                        "😅",
                        &[&"tx_history", &("coin", self.ticker.clone().as_str())],
                        "history has been loaded successfully",
                    );
                }

                success_iteration += 1;
                *self.history_sync_state.lock().unwrap() = HistorySyncState::Finished;
                Timer::sleep(15.).await;
            } else {
                Timer::sleep(2.).await;
            }
        }
    }
}

#[cfg_attr(test, mockable)]
impl EthCoin {
    fn sign_and_send_transaction(&self, value: U256, action: Action, data: Vec<u8>, gas: U256) -> EthTxFut {
        let ctx = try_tx_fus!(MmArc::from_weak(&self.ctx).ok_or("!ctx"));
        let fut = Box::pin(sign_and_send_transaction_impl(
            ctx,
            self.clone(),
            value,
            action,
            data,
            gas,
        ));
        Box::new(fut.compat())
    }

    pub fn send_to_address(&self, address: Address, value: U256) -> EthTxFut {
        match &self.coin_type {
            EthCoinType::Eth => self.sign_and_send_transaction(value, Action::Call(address), vec![], U256::from(21000)),
            EthCoinType::Erc20 {
                platform: _,
                token_addr,
            } => {
                let abi = try_tx_fus!(Contract::load(ERC20_ABI.as_bytes()));
                let function = try_tx_fus!(abi.function("transfer"));
                let data = try_tx_fus!(function.encode_input(&[Token::Address(address), Token::Uint(value)]));
                self.sign_and_send_transaction(0.into(), Action::Call(*token_addr), data, U256::from(210_000))
            },
        }
    }

    fn send_hash_time_locked_payment(
        &self,
        id: Vec<u8>,
        value: U256,
        time_lock: u32,
        secret_hash: &[u8],
        receiver_addr: Address,
        swap_contract_address: Address,
    ) -> EthTxFut {
        let secret_hash = if secret_hash.len() == 32 {
            ripemd160(secret_hash).to_vec()
        } else {
            secret_hash.to_vec()
        };

        match &self.coin_type {
            EthCoinType::Eth => {
                let function = try_tx_fus!(SWAP_CONTRACT.function("ethPayment"));
                let data = try_tx_fus!(function.encode_input(&[
                    Token::FixedBytes(id),
                    Token::Address(receiver_addr),
                    Token::FixedBytes(secret_hash),
                    Token::Uint(U256::from(time_lock))
                ]));
                self.sign_and_send_transaction(value, Action::Call(swap_contract_address), data, U256::from(150_000))
            },
            EthCoinType::Erc20 {
                platform: _,
                token_addr,
            } => {
                let allowance_fut = self
                    .allowance(swap_contract_address)
                    .map_err(|e| TransactionErr::Plain(ERRL!("{}", e)));

                let function = try_tx_fus!(SWAP_CONTRACT.function("erc20Payment"));

                let data = try_tx_fus!(function.encode_input(&[
                    Token::FixedBytes(id),
                    Token::Uint(value),
                    Token::Address(*token_addr),
                    Token::Address(receiver_addr),
                    Token::FixedBytes(secret_hash),
                    Token::Uint(U256::from(time_lock))
                ]));

                let arc = self.clone();
                Box::new(allowance_fut.and_then(move |allowed| -> EthTxFut {
                    if allowed < value {
                        Box::new(
                            arc.approve(swap_contract_address, U256::max_value())
                                .and_then(move |_approved| {
                                    arc.sign_and_send_transaction(
                                        0.into(),
                                        Action::Call(swap_contract_address),
                                        data,
                                        U256::from(150_000),
                                    )
                                }),
                        )
                    } else {
                        Box::new(arc.sign_and_send_transaction(
                            0.into(),
                            Action::Call(swap_contract_address),
                            data,
                            U256::from(150_000),
                        ))
                    }
                }))
            },
        }
    }

    fn spend_hash_time_locked_payment(
        &self,
        payment: SignedEthTx,
        _secret_hash: &[u8],
        swap_contract_address: Address,
        secret: &[u8],
    ) -> EthTxFut {
        let spend_func = try_tx_fus!(SWAP_CONTRACT.function("receiverSpend"));
        let clone = self.clone();
        let secret_vec = secret.to_vec();

        match self.coin_type {
            EthCoinType::Eth => {
                let payment_func = try_tx_fus!(SWAP_CONTRACT.function("ethPayment"));
                let decoded = try_tx_fus!(decode_contract_call(payment_func, &payment.data));

                let state_f = self.payment_status(swap_contract_address, decoded[0].clone());
                Box::new(
                    state_f
                        .map_err(TransactionErr::Plain)
                        .and_then(move |state| -> EthTxFut {
                            if state != PAYMENT_STATE_SENT.into() {
                                return Box::new(futures01::future::err(TransactionErr::Plain(ERRL!(
                                    "Payment {:?} state is not PAYMENT_STATE_SENT, got {}",
                                    payment,
                                    state
                                ))));
                            }

                            let value = payment.value;
                            let data = try_tx_fus!(spend_func.encode_input(&[
                                decoded[0].clone(),
                                Token::Uint(value),
                                Token::FixedBytes(secret_vec),
                                Token::Address(Address::default()),
                                Token::Address(payment.sender()),
                            ]));

                            clone.sign_and_send_transaction(
                                0.into(),
                                Action::Call(swap_contract_address),
                                data,
                                U256::from(150_000),
                            )
                        }),
                )
            },
            EthCoinType::Erc20 {
                platform: _,
                token_addr,
            } => {
                let payment_func = try_tx_fus!(SWAP_CONTRACT.function("erc20Payment"));

                let decoded = try_tx_fus!(decode_contract_call(payment_func, &payment.data));
                let state_f = self.payment_status(swap_contract_address, decoded[0].clone());

                Box::new(
                    state_f
                        .map_err(TransactionErr::Plain)
                        .and_then(move |state| -> EthTxFut {
                            if state != PAYMENT_STATE_SENT.into() {
                                return Box::new(futures01::future::err(TransactionErr::Plain(ERRL!(
                                    "Payment {:?} state is not PAYMENT_STATE_SENT, got {}",
                                    payment,
                                    state
                                ))));
                            }
                            let data = try_tx_fus!(spend_func.encode_input(&[
                                decoded[0].clone(),
                                decoded[1].clone(),
                                Token::FixedBytes(secret_vec),
                                Token::Address(token_addr),
                                Token::Address(payment.sender()),
                            ]));

                            clone.sign_and_send_transaction(
                                0.into(),
                                Action::Call(swap_contract_address),
                                data,
                                U256::from(150_000),
                            )
                        }),
                )
            },
        }
    }

    fn refund_hash_time_locked_payment(
        &self,
        swap_contract_address: Address,
        payment: SignedEthTx,
        _secret_hash: &[u8],
    ) -> EthTxFut {
        let refund_func = try_tx_fus!(SWAP_CONTRACT.function("senderRefund"));
        let clone = self.clone();

        match self.coin_type {
            EthCoinType::Eth => {
                let payment_func = try_tx_fus!(SWAP_CONTRACT.function("ethPayment"));
                let decoded = try_tx_fus!(decode_contract_call(payment_func, &payment.data));

                let state_f = self.payment_status(swap_contract_address, decoded[0].clone());
                Box::new(
                    state_f
                        .map_err(TransactionErr::Plain)
                        .and_then(move |state| -> EthTxFut {
                            if state != PAYMENT_STATE_SENT.into() {
                                return Box::new(futures01::future::err(TransactionErr::Plain(ERRL!(
                                    "Payment {:?} state is not PAYMENT_STATE_SENT, got {}",
                                    payment,
                                    state
                                ))));
                            }

                            let value = payment.value;
                            let data = try_tx_fus!(refund_func.encode_input(&[
                                decoded[0].clone(),
                                Token::Uint(value),
                                decoded[2].clone(),
                                Token::Address(Address::default()),
                                decoded[1].clone(),
                            ]));

                            clone.sign_and_send_transaction(
                                0.into(),
                                Action::Call(swap_contract_address),
                                data,
                                U256::from(150_000),
                            )
                        }),
                )
            },
            EthCoinType::Erc20 {
                platform: _,
                token_addr,
            } => {
                let payment_func = try_tx_fus!(SWAP_CONTRACT.function("erc20Payment"));
                let decoded = try_tx_fus!(decode_contract_call(payment_func, &payment.data));
                let state_f = self.payment_status(swap_contract_address, decoded[0].clone());
                Box::new(
                    state_f
                        .map_err(TransactionErr::Plain)
                        .and_then(move |state| -> EthTxFut {
                            if state != PAYMENT_STATE_SENT.into() {
                                return Box::new(futures01::future::err(TransactionErr::Plain(ERRL!(
                                    "Payment {:?} state is not PAYMENT_STATE_SENT, got {}",
                                    payment,
                                    state
                                ))));
                            }

                            let data = try_tx_fus!(refund_func.encode_input(&[
                                decoded[0].clone(),
                                decoded[1].clone(),
                                decoded[4].clone(),
                                Token::Address(token_addr),
                                decoded[3].clone(),
                            ]));

                            clone.sign_and_send_transaction(
                                0.into(),
                                Action::Call(swap_contract_address),
                                data,
                                U256::from(150_000),
                            )
                        }),
                )
            },
        }
    }

    fn my_balance(&self) -> BalanceFut<U256> {
        let coin = self.clone();
        let fut = async move {
            match coin.coin_type {
                EthCoinType::Eth => Ok(coin
                    .web3
                    .eth()
                    .balance(coin.my_address, Some(BlockNumber::Latest))
                    .await?),
                EthCoinType::Erc20 { ref token_addr, .. } => {
                    let function = ERC20_CONTRACT.function("balanceOf")?;
                    let data = function.encode_input(&[Token::Address(coin.my_address)])?;

                    let res = coin.call_request(*token_addr, None, Some(data.into())).await?;
                    let decoded = function.decode_output(&res.0)?;
                    match decoded[0] {
                        Token::Uint(number) => Ok(number),
                        _ => {
                            let error = format!("Expected U256 as balanceOf result but got {:?}", decoded);
                            MmError::err(BalanceError::InvalidResponse(error))
                        },
                    }
                },
            }
        };
        Box::new(fut.boxed().compat())
    }

    pub async fn get_tokens_balance_list(&self) -> Result<HashMap<String, CoinBalance>, MmError<BalanceError>> {
        let coin = self.clone();
        let mut token_balances = HashMap::new();
        for (token_ticker, info) in self.get_erc_tokens_infos().iter() {
            let balance_as_u256 = coin.get_token_balance_by_address(info.token_address).await?;
            let balance_as_big_decimal = u256_to_big_decimal(balance_as_u256, info.decimals)?;
            let balance = CoinBalance {
                spendable: balance_as_big_decimal,
                unspendable: BigDecimal::from(0),
            };
            token_balances.insert(token_ticker.clone(), balance);
        }

        Ok(token_balances)
    }

    async fn get_token_balance_by_address(&self, token_address: Address) -> Result<U256, MmError<BalanceError>> {
        let coin = self.clone();
        let function = ERC20_CONTRACT.function("balanceOf")?;
        let data = function.encode_input(&[Token::Address(coin.my_address)])?;
        let res = coin.call_request(token_address, None, Some(data.into())).await?;
        let decoded = function.decode_output(&res.0)?;

        match decoded[0] {
            Token::Uint(number) => Ok(number),
            _ => {
                let error = format!("Expected U256 as balanceOf result but got {:?}", decoded);
                MmError::err(BalanceError::InvalidResponse(error))
            },
        }
    }

    fn estimate_gas(&self, req: CallRequest) -> Box<dyn Future<Item = U256, Error = web3::Error> + Send> {
        // always using None block number as old Geth version accept only single argument in this RPC
        Box::new(self.web3.eth().estimate_gas(req, None).compat())
    }

    /// Estimates how much gas is necessary to allow the contract call to complete.
    /// `contract_addr` can be a ERC20 token address or any other contract address.
    ///
    /// # Important
    ///
    /// Don't use this method to estimate gas for a withdrawal of `ETH` coin.
    /// For more details, see `withdraw_impl`.
    ///
    /// Also, note that the contract call has to be initiated by my wallet address,
    /// because [`CallRequest::from`] is set to [`EthCoinImpl::my_address`].
    fn estimate_gas_for_contract_call(&self, contract_addr: Address, call_data: Bytes) -> Web3RpcFut<U256> {
        let coin = self.clone();
        Box::new(coin.get_gas_price().and_then(move |gas_price| {
            let eth_value = U256::zero();
            let estimate_gas_req = CallRequest {
                value: Some(eth_value),
                data: Some(call_data),
                from: Some(coin.my_address),
                to: Some(contract_addr),
                gas: None,
                // gas price must be supplied because some smart contracts base their
                // logic on gas price, e.g. TUSD: https://github.com/KomodoPlatform/atomicDEX-API/issues/643
                gas_price: Some(gas_price),
                ..CallRequest::default()
            };
            coin.estimate_gas(estimate_gas_req).map_to_mm_fut(Web3RpcError::from)
        }))
    }

    fn eth_balance(&self) -> BalanceFut<U256> {
        Box::new(
            self.web3
                .eth()
                .balance(self.my_address, Some(BlockNumber::Latest))
                .compat()
                .map_to_mm_fut(BalanceError::from),
        )
    }

    async fn call_request(&self, to: Address, value: Option<U256>, data: Option<Bytes>) -> Result<Bytes, web3::Error> {
        let request = CallRequest {
            from: Some(self.my_address),
            to: Some(to),
            gas: None,
            gas_price: None,
            value,
            data,
            ..CallRequest::default()
        };

        self.web3
            .eth()
            .call(request, Some(BlockId::Number(BlockNumber::Latest)))
            .await
    }

    fn allowance(&self, spender: Address) -> Web3RpcFut<U256> {
        let coin = self.clone();
        let fut = async move {
            match coin.coin_type {
                EthCoinType::Eth => MmError::err(Web3RpcError::Internal(
                    "'allowance' must not be called for ETH coin".to_owned(),
                )),
                EthCoinType::Erc20 { ref token_addr, .. } => {
                    let function = ERC20_CONTRACT.function("allowance")?;
                    let data = function.encode_input(&[Token::Address(coin.my_address), Token::Address(spender)])?;

                    let res = coin.call_request(*token_addr, None, Some(data.into())).await?;
                    let decoded = function.decode_output(&res.0)?;

                    match decoded[0] {
                        Token::Uint(number) => Ok(number),
                        _ => {
                            let error = format!("Expected U256 as allowance result but got {:?}", decoded);
                            MmError::err(Web3RpcError::InvalidResponse(error))
                        },
                    }
                },
            }
        };
        Box::new(fut.boxed().compat())
    }

    fn approve(&self, spender: Address, amount: U256) -> EthTxFut {
        let coin = self.clone();
        let fut = async move {
            let token_addr = match coin.coin_type {
                EthCoinType::Eth => return TX_PLAIN_ERR!("'approve' is expected to be call for ERC20 coins only"),
                EthCoinType::Erc20 { token_addr, .. } => token_addr,
            };
            let function = try_tx_s!(ERC20_CONTRACT.function("approve"));
            let data = try_tx_s!(function.encode_input(&[Token::Address(spender), Token::Uint(amount)]));

            let gas_limit = try_tx_s!(
                coin.estimate_gas_for_contract_call(token_addr, Bytes::from(data.clone()))
                    .compat()
                    .await
            );

            coin.sign_and_send_transaction(0.into(), Action::Call(token_addr), data, gas_limit)
                .compat()
                .await
        };
        Box::new(fut.boxed().compat())
    }

    /// Gets `PaymentSent` events from etomic swap smart contract since `from_block`
    fn payment_sent_events(
        &self,
        swap_contract_address: Address,
        from_block: u64,
        to_block: u64,
    ) -> Box<dyn Future<Item = Vec<Log>, Error = String> + Send> {
        let contract_event = try_fus!(SWAP_CONTRACT.event("PaymentSent"));
        let filter = FilterBuilder::default()
            .topics(Some(vec![contract_event.signature()]), None, None, None)
            .from_block(BlockNumber::Number(from_block.into()))
            .to_block(BlockNumber::Number(to_block.into()))
            .address(vec![swap_contract_address])
            .build();

        Box::new(self.web3.eth().logs(filter).compat().map_err(|e| ERRL!("{}", e)))
    }

    /// Gets `ReceiverSpent` events from etomic swap smart contract since `from_block`
    fn spend_events(
        &self,
        swap_contract_address: Address,
        from_block: u64,
        to_block: u64,
    ) -> Box<dyn Future<Item = Vec<Log>, Error = String> + Send> {
        let contract_event = try_fus!(SWAP_CONTRACT.event("ReceiverSpent"));
        let filter = FilterBuilder::default()
            .topics(Some(vec![contract_event.signature()]), None, None, None)
            .from_block(BlockNumber::Number(from_block.into()))
            .to_block(BlockNumber::Number(to_block.into()))
            .address(vec![swap_contract_address])
            .build();

        Box::new(self.web3.eth().logs(filter).compat().map_err(|e| ERRL!("{}", e)))
    }

    fn validate_payment(
        &self,
        payment_tx: &[u8],
        time_lock: u32,
        sender_pub: &[u8],
        secret_hash: &[u8],
        amount: BigDecimal,
        expected_swap_contract_address: Address,
    ) -> ValidatePaymentFut<()> {
        let unsigned: UnverifiedTransaction = try_f!(rlp::decode(payment_tx));
        let tx =
            try_f!(SignedEthTx::new(unsigned)
                .map_to_mm(|err| ValidatePaymentError::TxDeserializationError(err.to_string())));
        let sender = try_f!(addr_from_raw_pubkey(sender_pub).map_to_mm(ValidatePaymentError::InvalidParameter));
        let expected_value = try_f!(wei_from_big_decimal(&amount, self.decimals));
        let selfi = self.clone();
        let swap_id = selfi.etomic_swap_id(time_lock, secret_hash);
        let secret_hash = if secret_hash.len() == 32 {
            ripemd160(secret_hash).to_vec()
        } else {
            secret_hash.to_vec()
        };
        let fut = async move {
            let status = selfi
                .payment_status(expected_swap_contract_address, Token::FixedBytes(swap_id.clone()))
                .compat()
                .await
                .map_to_mm(ValidatePaymentError::Transport)?;
            if status != PAYMENT_STATE_SENT.into() {
                return MmError::err(ValidatePaymentError::UnexpectedPaymentState(format!(
                    "Payment state is not PAYMENT_STATE_SENT, got {}",
                    status
                )));
            }

            let tx_from_rpc = selfi.web3.eth().transaction(TransactionId::Hash(tx.hash)).await?;
            let tx_from_rpc = match tx_from_rpc {
                Some(t) => t,
                None => {
                    return MmError::err(ValidatePaymentError::InvalidRpcResponse(format!(
                        "Didn't find provided tx {:?} on ETH node",
                        tx
                    )))
                },
            };

            if tx_from_rpc.from != Some(sender) {
                return MmError::err(ValidatePaymentError::WrongPaymentTx(format!(
                    "Payment tx {:?} was sent from wrong address, expected {:?}",
                    tx_from_rpc, sender
                )));
            }

            match &selfi.coin_type {
                EthCoinType::Eth => {
                    if tx_from_rpc.to != Some(expected_swap_contract_address) {
                        return MmError::err(ValidatePaymentError::WrongPaymentTx(format!(
                            "Payment tx {:?} was sent to wrong address, expected {:?}",
                            tx_from_rpc, expected_swap_contract_address,
                        )));
                    }

                    if tx_from_rpc.value != expected_value {
                        return MmError::err(ValidatePaymentError::WrongPaymentTx(format!(
                            "Payment tx value arg {:?} is invalid, expected {:?}",
                            tx_from_rpc, expected_value
                        )));
                    }
                    let function = SWAP_CONTRACT
                        .function("ethPayment")
                        .map_to_mm(|err| ValidatePaymentError::InternalError(err.to_string()))?;
                    let decoded = decode_contract_call(function, &tx_from_rpc.input.0)
                        .map_to_mm(|err| ValidatePaymentError::TxDeserializationError(err.to_string()))?;
                    if decoded[0] != Token::FixedBytes(swap_id.clone()) {
                        return MmError::err(ValidatePaymentError::WrongPaymentTx(format!(
                            "Invalid 'swap_id' {:?}, expected {:?}",
                            decoded, swap_id
                        )));
                    }

                    if decoded[1] != Token::Address(selfi.my_address) {
                        return MmError::err(ValidatePaymentError::WrongPaymentTx(format!(
                            "Payment tx receiver arg {:?} is invalid, expected {:?}",
                            decoded[1],
                            Token::Address(selfi.my_address)
                        )));
                    }

                    if decoded[2] != Token::FixedBytes(secret_hash.to_vec()) {
                        return MmError::err(ValidatePaymentError::WrongPaymentTx(format!(
                            "Payment tx secret_hash arg {:?} is invalid, expected {:?}",
                            decoded[2],
                            Token::FixedBytes(secret_hash.to_vec()),
                        )));
                    }

                    if decoded[3] != Token::Uint(U256::from(time_lock)) {
                        return MmError::err(ValidatePaymentError::WrongPaymentTx(format!(
                            "Payment tx time_lock arg {:?} is invalid, expected {:?}",
                            decoded[3],
                            Token::Uint(U256::from(time_lock)),
                        )));
                    }
                },
                EthCoinType::Erc20 {
                    platform: _,
                    token_addr,
                } => {
                    if tx_from_rpc.to != Some(expected_swap_contract_address) {
                        return MmError::err(ValidatePaymentError::WrongPaymentTx(format!(
                            "Payment tx {:?} was sent to wrong address, expected {:?}",
                            tx_from_rpc, expected_swap_contract_address,
                        )));
                    }
                    let function = SWAP_CONTRACT
                        .function("erc20Payment")
                        .map_to_mm(|err| ValidatePaymentError::InternalError(err.to_string()))?;
                    let decoded = decode_contract_call(function, &tx_from_rpc.input.0)
                        .map_to_mm(|err| ValidatePaymentError::TxDeserializationError(err.to_string()))?;
                    if decoded[0] != Token::FixedBytes(swap_id.clone()) {
                        return MmError::err(ValidatePaymentError::WrongPaymentTx(format!(
                            "Invalid 'swap_id' {:?}, expected {:?}",
                            decoded, swap_id
                        )));
                    }

                    if decoded[1] != Token::Uint(expected_value) {
                        return MmError::err(ValidatePaymentError::WrongPaymentTx(format!(
                            "Payment tx value arg {:?} is invalid, expected {:?}",
                            decoded[1],
                            Token::Uint(expected_value),
                        )));
                    }

                    if decoded[2] != Token::Address(*token_addr) {
                        return MmError::err(ValidatePaymentError::WrongPaymentTx(format!(
                            "Payment tx token_addr arg {:?} is invalid, expected {:?}",
                            decoded[2],
                            Token::Address(*token_addr)
                        )));
                    }

                    if decoded[3] != Token::Address(selfi.my_address) {
                        return MmError::err(ValidatePaymentError::WrongPaymentTx(format!(
                            "Payment tx receiver arg {:?} is invalid, expected {:?}",
                            decoded[3],
                            Token::Address(selfi.my_address),
                        )));
                    }

                    if decoded[4] != Token::FixedBytes(secret_hash.to_vec()) {
                        return MmError::err(ValidatePaymentError::WrongPaymentTx(format!(
                            "Payment tx secret_hash arg {:?} is invalid, expected {:?}",
                            decoded[4],
                            Token::FixedBytes(secret_hash.to_vec()),
                        )));
                    }

                    if decoded[5] != Token::Uint(U256::from(time_lock)) {
                        return MmError::err(ValidatePaymentError::WrongPaymentTx(format!(
                            "Payment tx time_lock arg {:?} is invalid, expected {:?}",
                            decoded[5],
                            Token::Uint(U256::from(time_lock)),
                        )));
                    }
                },
            }

            Ok(())
        };
        Box::new(fut.boxed().compat())
    }

    fn payment_status(
        &self,
        swap_contract_address: H160,
        token: Token,
    ) -> Box<dyn Future<Item = U256, Error = String> + Send + 'static> {
        let function = try_fus!(SWAP_CONTRACT.function("payments"));

        let data = try_fus!(function.encode_input(&[token]));

        let coin = self.clone();
        let fut = async move { coin.call_request(swap_contract_address, None, Some(data.into())).await };

        Box::new(fut.boxed().compat().map_err(|e| ERRL!("{}", e)).and_then(move |bytes| {
            let decoded_tokens = try_s!(function.decode_output(&bytes.0));
            match decoded_tokens[2] {
                Token::Uint(state) => Ok(state),
                _ => ERR!("Payment status must be uint, got {:?}", decoded_tokens[2]),
            }
        }))
    }

    async fn search_for_swap_tx_spend(
        &self,
        tx: &[u8],
        swap_contract_address: Address,
        _secret_hash: &[u8],
        search_from_block: u64,
    ) -> Result<Option<FoundSwapTxSpend>, String> {
        let unverified: UnverifiedTransaction = try_s!(rlp::decode(tx));
        let tx = try_s!(SignedEthTx::new(unverified));

        let func_name = match self.coin_type {
            EthCoinType::Eth => "ethPayment",
            EthCoinType::Erc20 { .. } => "erc20Payment",
        };

        let payment_func = try_s!(SWAP_CONTRACT.function(func_name));
        let decoded = try_s!(decode_contract_call(payment_func, &tx.data));
        let id = match decoded.first() {
            Some(Token::FixedBytes(bytes)) => bytes.clone(),
            invalid_token => return ERR!("Expected Token::FixedBytes, got {:?}", invalid_token),
        };

        let mut current_block = try_s!(self.current_block().compat().await);
        if current_block < search_from_block {
            current_block = search_from_block;
        }

        let mut from_block = search_from_block;

        loop {
            let to_block = current_block.min(from_block + self.logs_block_range);

            let spend_events = try_s!(
                self.spend_events(swap_contract_address, from_block, to_block)
                    .compat()
                    .await
            );
            let found = spend_events.iter().find(|event| &event.data.0[..32] == id.as_slice());

            if let Some(event) = found {
                match event.transaction_hash {
                    Some(tx_hash) => {
                        let transaction = match try_s!(self.web3.eth().transaction(TransactionId::Hash(tx_hash)).await)
                        {
                            Some(t) => t,
                            None => {
                                return ERR!("Found ReceiverSpent event, but transaction {:02x} is missing", tx_hash)
                            },
                        };

                        return Ok(Some(FoundSwapTxSpend::Spent(TransactionEnum::from(try_s!(
                            signed_tx_from_web3_tx(transaction)
                        )))));
                    },
                    None => return ERR!("Found ReceiverSpent event, but it doesn't have tx_hash"),
                }
            }

            let refund_events = try_s!(
                self.refund_events(swap_contract_address, from_block, to_block)
                    .compat()
                    .await
            );
            let found = refund_events.iter().find(|event| &event.data.0[..32] == id.as_slice());

            if let Some(event) = found {
                match event.transaction_hash {
                    Some(tx_hash) => {
                        let transaction = match try_s!(self.web3.eth().transaction(TransactionId::Hash(tx_hash)).await)
                        {
                            Some(t) => t,
                            None => {
                                return ERR!("Found SenderRefunded event, but transaction {:02x} is missing", tx_hash)
                            },
                        };

                        return Ok(Some(FoundSwapTxSpend::Refunded(TransactionEnum::from(try_s!(
                            signed_tx_from_web3_tx(transaction)
                        )))));
                    },
                    None => return ERR!("Found SenderRefunded event, but it doesn't have tx_hash"),
                }
            }

            if to_block >= current_block {
                break;
            }
            from_block = to_block;
        }

        Ok(None)
    }

    /// Get gas price
    fn get_gas_price(&self) -> Web3RpcFut<U256> {
        let coin = self.clone();
        let fut = async move {
            // TODO refactor to error_log_passthrough once simple maker bot is merged
            let gas_station_price = match &coin.gas_station_url {
                Some(url) => {
                    match GasStationData::get_gas_price(url, coin.gas_station_decimals, coin.gas_station_policy)
                        .compat()
                        .await
                    {
                        Ok(from_station) => Some(increase_by_percent_one_gwei(from_station, GAS_PRICE_PERCENT)),
                        Err(e) => {
                            error!("Error {} on request to gas station url {}", e, url);
                            None
                        },
                    }
                },
                None => None,
            };

            let eth_gas_price = match coin.web3.eth().gas_price().await {
                Ok(eth_gas) => Some(eth_gas),
                Err(e) => {
                    error!("Error {} on eth_gasPrice request", e);
                    None
                },
            };

            let fee_history_namespace: EthFeeHistoryNamespace<_> = coin.web3.api();
            let eth_fee_history_price = match fee_history_namespace
                .eth_fee_history(U256::from(1u64), BlockNumber::Latest, &[])
                .await
            {
                Ok(res) => res
                    .base_fee_per_gas
                    .first()
                    .map(|val| increase_by_percent_one_gwei(*val, BASE_BLOCK_FEE_DIFF_PCT)),
                Err(e) => {
                    debug!("Error {} on eth_feeHistory request", e);
                    None
                },
            };

            // on editions < 2021 the compiler will resolve array.into_iter() as (&array).into_iter()
            // https://doc.rust-lang.org/edition-guide/rust-2021/IntoIterator-for-arrays.html#details
            IntoIterator::into_iter([gas_station_price, eth_gas_price, eth_fee_history_price])
                .flatten()
                .max()
                .or_mm_err(|| Web3RpcError::Internal("All requests failed".into()))
        };
        Box::new(fut.boxed().compat())
    }

    /// Please note that this method may take a long time
    /// due to `wallet_switchEthereumChain` and `eth_sendTransaction` requests.
    #[cfg(target_arch = "wasm32")]
    async fn metamask_send_transaction(
        &self,
        tx: TransactionRequest,
        wait_rpc_timeout_ms: u64,
        check_every: f64,
    ) -> Web3RpcResult<SendMetamaskTx> {
        let tx_hash = self.web3.eth().send_transaction(tx).await?;

        let wait_until = now_ms() + wait_rpc_timeout_ms;
        while now_ms() < wait_until {
            let maybe_tx = self.web3.eth().transaction(TransactionId::Hash(tx_hash)).await?;
            if let Some(tx) = maybe_tx {
                let signed_tx = signed_tx_from_web3_tx(tx).map_to_mm(Web3RpcError::InvalidResponse)?;
                return Ok(SendMetamaskTx {
                    tx_hash,
                    signed_tx: Some(signed_tx),
                });
            }

            Timer::sleep(check_every).await;
        }

        warn!("Couldn't fetch the '{tx_hash:02x}' transaction hex");
        Ok(SendMetamaskTx {
            tx_hash,
            signed_tx: None,
        })
    }
}

#[cfg(target_arch = "wasm32")]
pub struct SendMetamaskTx {
    tx_hash: H256,
    /// `None` if we couldn't fetch the transaction from the RPC.
    signed_tx: Option<SignedEthTx>,
}

#[derive(Clone, Debug, Deserialize, PartialEq, Serialize)]
pub struct EthTxFeeDetails {
    coin: String,
    gas: u64,
    /// WEI units per 1 gas
    gas_price: BigDecimal,
    total_fee: BigDecimal,
}

impl EthTxFeeDetails {
    fn new(gas: U256, gas_price: U256, coin: &str) -> NumConversResult<EthTxFeeDetails> {
        let total_fee = gas * gas_price;
        // Fees are always paid in ETH, can use 18 decimals by default
        let total_fee = u256_to_big_decimal(total_fee, ETH_DECIMALS)?;
        let gas_price = u256_to_big_decimal(gas_price, ETH_DECIMALS)?;

        let gas_u64 = u64::try_from(gas).map_to_mm(|e| NumConversError::new(e.to_string()))?;

        Ok(EthTxFeeDetails {
            coin: coin.to_owned(),
            gas: gas_u64,
            gas_price,
            total_fee,
        })
    }
}

#[async_trait]
impl MmCoin for EthCoin {
    fn is_asset_chain(&self) -> bool { false }

    fn spawner(&self) -> CoinFutSpawner { CoinFutSpawner::new(&self.abortable_system) }

    fn get_raw_transaction(&self, req: RawTransactionRequest) -> RawTransactionFut {
        Box::new(get_raw_transaction_impl(self.clone(), req).boxed().compat())
    }

    fn get_tx_hex_by_hash(&self, tx_hash: Vec<u8>) -> RawTransactionFut {
        if tx_hash.len() != H256::len_bytes() {
            let error = format!(
                "TX hash should have exactly {} bytes, got {}",
                H256::len_bytes(),
                tx_hash.len(),
            );
            return Box::new(futures01::future::err(MmError::new(
                RawTransactionError::InvalidHashError(error),
            )));
        }

        let tx_hash = H256::from_slice(tx_hash.as_slice());
        Box::new(get_tx_hex_by_hash_impl(self.clone(), tx_hash).boxed().compat())
    }

    fn withdraw(&self, req: WithdrawRequest) -> WithdrawFut {
        Box::new(Box::pin(withdraw_impl(self.clone(), req)).compat())
    }

    fn decimals(&self) -> u8 { self.decimals }

    fn convert_to_address(&self, from: &str, to_address_format: Json) -> Result<String, String> {
        let to_address_format: EthAddressFormat =
            json::from_value(to_address_format).map_err(|e| ERRL!("Error on parse ETH address format {:?}", e))?;
        match to_address_format {
            EthAddressFormat::SingleCase => ERR!("conversion is available only to mixed-case"),
            EthAddressFormat::MixedCase => {
                let _addr = try_s!(addr_from_str(from));
                Ok(checksum_address(from))
            },
        }
    }

    fn validate_address(&self, address: &str) -> ValidateAddressResult {
        let result = self.address_from_str(address);
        ValidateAddressResult {
            is_valid: result.is_ok(),
            reason: result.err(),
        }
    }

    fn process_history_loop(&self, ctx: MmArc) -> Box<dyn Future<Item = (), Error = ()> + Send> {
        cfg_wasm32! {
            ctx.log.log(
                "🤔",
                &[&"tx_history", &self.ticker],
                &ERRL!("Transaction history is not supported for ETH/ERC20 coins"),
            );
            return Box::new(futures01::future::ok(()));
        }
        cfg_native! {
            let coin = self.clone();
            let fut = async move {
                match coin.coin_type {
                    EthCoinType::Eth => coin.process_eth_history(&ctx).await,
                    EthCoinType::Erc20 { ref token_addr, .. } => coin.process_erc20_history(*token_addr, &ctx).await,
                }
                Ok(())
            };
            Box::new(fut.boxed().compat())
        }
    }

    fn history_sync_status(&self) -> HistorySyncState { self.history_sync_state.lock().unwrap().clone() }

    fn get_trade_fee(&self) -> Box<dyn Future<Item = TradeFee, Error = String> + Send> {
        let coin = self.clone();
        Box::new(
            self.get_gas_price()
                .map_err(|e| e.to_string())
                .and_then(move |gas_price| {
                    let fee = gas_price * U256::from(150_000);
                    let fee_coin = match &coin.coin_type {
                        EthCoinType::Eth => &coin.ticker,
                        EthCoinType::Erc20 { platform, .. } => platform,
                    };
                    Ok(TradeFee {
                        coin: fee_coin.into(),
                        amount: try_s!(u256_to_big_decimal(fee, ETH_DECIMALS)).into(),
                        paid_from_trading_vol: false,
                    })
                }),
        )
    }

    async fn get_sender_trade_fee(
        &self,
        value: TradePreimageValue,
        stage: FeeApproxStage,
    ) -> TradePreimageResult<TradeFee> {
        let gas_price = self.get_gas_price().compat().await?;
        let gas_price = increase_gas_price_by_stage(gas_price, &stage);
        let gas_limit = match self.coin_type {
            EthCoinType::Eth => {
                // this gas_limit includes gas for `ethPayment` and `senderRefund` contract calls
                U256::from(300_000)
            },
            EthCoinType::Erc20 { token_addr, .. } => {
                let value = match value {
                    TradePreimageValue::Exact(value) | TradePreimageValue::UpperBound(value) => {
                        wei_from_big_decimal(&value, self.decimals)?
                    },
                };
                let allowed = self.allowance(self.swap_contract_address).compat().await?;
                if allowed < value {
                    // estimate gas for the `approve` contract call

                    // Pass a dummy spender. Let's use `my_address`.
                    let spender = self.my_address;
                    let approve_function = ERC20_CONTRACT.function("approve")?;
                    let approve_data = approve_function.encode_input(&[Token::Address(spender), Token::Uint(value)])?;
                    let approve_gas_limit = self
                        .estimate_gas_for_contract_call(token_addr, Bytes::from(approve_data))
                        .compat()
                        .await?;

                    // this gas_limit includes gas for `approve`, `erc20Payment` and `senderRefund` contract calls
                    U256::from(300_000) + approve_gas_limit
                } else {
                    // this gas_limit includes gas for `erc20Payment` and `senderRefund` contract calls
                    U256::from(300_000)
                }
            },
        };

        let total_fee = gas_limit * gas_price;
        let amount = u256_to_big_decimal(total_fee, ETH_DECIMALS)?;
        let fee_coin = match &self.coin_type {
            EthCoinType::Eth => &self.ticker,
            EthCoinType::Erc20 { platform, .. } => platform,
        };
        Ok(TradeFee {
            coin: fee_coin.into(),
            amount: amount.into(),
            paid_from_trading_vol: false,
        })
    }

    fn get_receiver_trade_fee(&self, _send_amount: BigDecimal, stage: FeeApproxStage) -> TradePreimageFut<TradeFee> {
        let coin = self.clone();
        let fut = async move {
            let gas_price = coin.get_gas_price().compat().await?;
            let gas_price = increase_gas_price_by_stage(gas_price, &stage);
            let total_fee = gas_price * U256::from(150_000);
            let amount = u256_to_big_decimal(total_fee, ETH_DECIMALS)?;
            let fee_coin = match &coin.coin_type {
                EthCoinType::Eth => &coin.ticker,
                EthCoinType::Erc20 { platform, .. } => platform,
            };
            Ok(TradeFee {
                coin: fee_coin.into(),
                amount: amount.into(),
                paid_from_trading_vol: false,
            })
        };
        Box::new(fut.boxed().compat())
    }

    async fn get_fee_to_send_taker_fee(
        &self,
        dex_fee_amount: BigDecimal,
        stage: FeeApproxStage,
    ) -> TradePreimageResult<TradeFee> {
        let dex_fee_amount = wei_from_big_decimal(&dex_fee_amount, self.decimals)?;

        // pass the dummy params
        let to_addr = addr_from_raw_pubkey(&DEX_FEE_ADDR_RAW_PUBKEY)
            .expect("addr_from_raw_pubkey should never fail with DEX_FEE_ADDR_RAW_PUBKEY");
        let (eth_value, data, call_addr, fee_coin) = match &self.coin_type {
            EthCoinType::Eth => (dex_fee_amount, Vec::new(), &to_addr, &self.ticker),
            EthCoinType::Erc20 { platform, token_addr } => {
                let function = ERC20_CONTRACT.function("transfer")?;
                let data = function.encode_input(&[Token::Address(to_addr), Token::Uint(dex_fee_amount)])?;
                (0.into(), data, token_addr, platform)
            },
        };

        let gas_price = self.get_gas_price().compat().await?;
        let gas_price = increase_gas_price_by_stage(gas_price, &stage);
        let estimate_gas_req = CallRequest {
            value: Some(eth_value),
            data: Some(data.clone().into()),
            from: Some(self.my_address),
            to: Some(*call_addr),
            gas: None,
            // gas price must be supplied because some smart contracts base their
            // logic on gas price, e.g. TUSD: https://github.com/KomodoPlatform/atomicDEX-API/issues/643
            gas_price: Some(gas_price),
            ..CallRequest::default()
        };

        // Please note if the wallet's balance is insufficient to withdraw, then `estimate_gas` may fail with the `Exception` error.
        // Ideally we should determine the case when we have the insufficient balance and return `TradePreimageError::NotSufficientBalance` error.
        let gas_limit = self.estimate_gas(estimate_gas_req).compat().await?;
        let total_fee = gas_limit * gas_price;
        let amount = u256_to_big_decimal(total_fee, ETH_DECIMALS)?;
        Ok(TradeFee {
            coin: fee_coin.into(),
            amount: amount.into(),
            paid_from_trading_vol: false,
        })
    }

    fn required_confirmations(&self) -> u64 { self.required_confirmations.load(AtomicOrdering::Relaxed) }

    fn requires_notarization(&self) -> bool { false }

    fn set_required_confirmations(&self, confirmations: u64) {
        self.required_confirmations
            .store(confirmations, AtomicOrdering::Relaxed);
    }

    fn set_requires_notarization(&self, _requires_nota: bool) {
        warn!("set_requires_notarization doesn't take any effect on ETH/ERC20 coins");
    }

    fn swap_contract_address(&self) -> Option<BytesJson> {
        Some(BytesJson::from(self.swap_contract_address.0.as_ref()))
    }

    fn fallback_swap_contract(&self) -> Option<BytesJson> {
        self.fallback_swap_contract.map(|a| BytesJson::from(a.0.as_ref()))
    }

    fn mature_confirmations(&self) -> Option<u32> { None }

    fn coin_protocol_info(&self) -> Vec<u8> { Vec::new() }

    fn is_coin_protocol_supported(&self, _info: &Option<Vec<u8>>) -> bool { true }

    fn on_disabled(&self) -> Result<(), AbortedError> { AbortableSystem::abort_all(&self.abortable_system) }

    fn on_token_deactivated(&self, ticker: &str) {
        if let Ok(tokens) = self.erc20_tokens_infos.lock().as_deref_mut() {
            tokens.remove(ticker);
        };
    }
}

pub trait TryToAddress {
    fn try_to_address(&self) -> Result<Address, String>;
}

impl TryToAddress for BytesJson {
    fn try_to_address(&self) -> Result<Address, String> { self.0.try_to_address() }
}

impl TryToAddress for [u8] {
    fn try_to_address(&self) -> Result<Address, String> { (&self).try_to_address() }
}

impl<'a> TryToAddress for &'a [u8] {
    fn try_to_address(&self) -> Result<Address, String> {
        let expected = Address::len_bytes();
        if self.len() != expected {
            return ERR!("Cannot construct an Ethereum address from {} bytes slice", expected);
        }

        Ok(Address::from_slice(self))
    }
}

impl<T: TryToAddress> TryToAddress for Option<T> {
    fn try_to_address(&self) -> Result<Address, String> {
        match self {
            Some(ref inner) => inner.try_to_address(),
            None => ERR!("Cannot convert None to address"),
        }
    }
}

pub trait GuiAuthMessages {
    fn gui_auth_sign_message_hash(message: String) -> Option<[u8; 32]>;
    fn generate_gui_auth_signed_validation(generator: GuiAuthValidationGenerator)
        -> SignatureResult<GuiAuthValidation>;
}

impl GuiAuthMessages for EthCoin {
    fn gui_auth_sign_message_hash(message: String) -> Option<[u8; 32]> {
        let message_prefix = "atomicDEX Auth Ethereum Signed Message:\n";
        let prefix_len = CompactInteger::from(message_prefix.len());

        let mut stream = Stream::new();
        prefix_len.serialize(&mut stream);
        stream.append_slice(message_prefix.as_bytes());
        stream.append_slice(message.len().to_string().as_bytes());
        stream.append_slice(message.as_bytes());

        Some(keccak256(&stream.out()).take())
    }

    fn generate_gui_auth_signed_validation(
        generator: GuiAuthValidationGenerator,
    ) -> SignatureResult<GuiAuthValidation> {
        let timestamp_message = get_utc_timestamp() + GUI_AUTH_SIGNED_MESSAGE_LIFETIME_SEC;

        let message_hash =
            EthCoin::gui_auth_sign_message_hash(timestamp_message.to_string()).ok_or(SignatureError::PrefixNotFound)?;
        let signature = sign(&generator.secret, &H256::from(message_hash))?;

        Ok(GuiAuthValidation {
            coin_ticker: generator.coin_ticker,
            address: generator.address,
            timestamp_message,
            signature: format!("0x{}", signature),
        })
    }
}

pub fn addr_from_raw_pubkey(pubkey: &[u8]) -> Result<Address, String> {
    let pubkey = try_s!(PublicKey::from_slice(pubkey).map_err(|e| ERRL!("{:?}", e)));
    let eth_public = Public::from_slice(&pubkey.serialize_uncompressed()[1..65]);
    Ok(public_to_address(&eth_public))
}

pub fn addr_from_pubkey_str(pubkey: &str) -> Result<String, String> {
    let pubkey_bytes = try_s!(hex::decode(pubkey));
    let addr = try_s!(addr_from_raw_pubkey(&pubkey_bytes));
    Ok(format!("{:#02x}", addr))
}

fn display_u256_with_decimal_point(number: U256, decimals: u8) -> String {
    let mut string = number.to_string();
    let decimals = decimals as usize;
    if string.len() <= decimals {
        string.insert_str(0, &"0".repeat(decimals - string.len() + 1));
    }

    string.insert(string.len() - decimals, '.');
    string.trim_end_matches('0').into()
}

pub fn u256_to_big_decimal(number: U256, decimals: u8) -> NumConversResult<BigDecimal> {
    let string = display_u256_with_decimal_point(number, decimals);
    Ok(string.parse::<BigDecimal>()?)
}

pub fn wei_from_big_decimal(amount: &BigDecimal, decimals: u8) -> NumConversResult<U256> {
    let mut amount = amount.to_string();
    let dot = amount.find(|c| c == '.');
    let decimals = decimals as usize;
    if let Some(index) = dot {
        let mut fractional = amount.split_off(index);
        // remove the dot from fractional part
        fractional.remove(0);
        if fractional.len() < decimals {
            fractional.insert_str(fractional.len(), &"0".repeat(decimals - fractional.len()));
        }
        fractional.truncate(decimals);
        amount.push_str(&fractional);
    } else {
        amount.insert_str(amount.len(), &"0".repeat(decimals));
    }
    U256::from_dec_str(&amount)
        .map_err(|e| format!("{:?}", e))
        .map_to_mm(NumConversError::new)
}

impl Transaction for SignedEthTx {
    fn tx_hex(&self) -> Vec<u8> { rlp::encode(self).to_vec() }

    fn tx_hash(&self) -> BytesJson { self.hash.0.to_vec().into() }
}

fn signed_tx_from_web3_tx(transaction: Web3Transaction) -> Result<SignedEthTx, String> {
    let r = transaction.r.ok_or_else(|| ERRL!("'Transaction::r' is not set"))?;
    let s = transaction.s.ok_or_else(|| ERRL!("'Transaction::s' is not set"))?;
    let v = transaction
        .v
        .ok_or_else(|| ERRL!("'Transaction::v' is not set"))?
        .as_u64();
    let gas_price = transaction
        .gas_price
        .ok_or_else(|| ERRL!("'Transaction::gas_price' is not set"))?;

    let unverified = UnverifiedTransaction {
        r,
        s,
        v,
        hash: transaction.hash,
        unsigned: UnSignedEthTx {
            data: transaction.input.0,
            gas_price,
            gas: transaction.gas,
            value: transaction.value,
            nonce: transaction.nonce,
            action: match transaction.to {
                Some(addr) => Action::Call(addr),
                None => Action::Create,
            },
        },
    };

    Ok(try_s!(SignedEthTx::new(unverified)))
}

#[derive(Deserialize, Debug, Serialize)]
pub struct GasStationData {
    // matic gas station average fees is named standard, using alias to support both format.
    #[serde(alias = "average", alias = "standard")]
    average: MmNumber,
    fast: MmNumber,
}

/// Using tagged representation to allow adding variants with coefficients, percentage, etc in the future.
#[derive(Clone, Copy, Debug, Deserialize)]
#[serde(tag = "policy", content = "additional_data")]
pub enum GasStationPricePolicy {
    /// Use mean between average and fast values, default and recommended to use on ETH mainnet due to
    /// gas price big spikes.
    MeanAverageFast,
    /// Use average value only. Useful for non-heavily congested networks (Matic, etc.)
    Average,
}

impl Default for GasStationPricePolicy {
    fn default() -> Self { GasStationPricePolicy::MeanAverageFast }
}

impl GasStationData {
    fn average_gwei(&self, decimals: u8, gas_price_policy: GasStationPricePolicy) -> NumConversResult<U256> {
        let gas_price = match gas_price_policy {
            GasStationPricePolicy::MeanAverageFast => ((&self.average + &self.fast) / MmNumber::from(2)).into(),
            GasStationPricePolicy::Average => self.average.to_decimal(),
        };
        wei_from_big_decimal(&gas_price, decimals)
    }

    fn get_gas_price(uri: &str, decimals: u8, gas_price_policy: GasStationPricePolicy) -> Web3RpcFut<U256> {
        let uri = uri.to_owned();
        let fut = async move {
            make_gas_station_request(&uri)
                .await?
                .average_gwei(decimals, gas_price_policy)
                .mm_err(|e| Web3RpcError::Internal(e.0))
        };
        Box::new(fut.boxed().compat())
    }
}

async fn get_token_decimals(web3: &Web3<Web3Transport>, token_addr: Address) -> Result<u8, String> {
    let function = try_s!(ERC20_CONTRACT.function("decimals"));
    let data = try_s!(function.encode_input(&[]));
    let request = CallRequest {
        from: Some(Address::default()),
        to: Some(token_addr),
        gas: None,
        gas_price: None,
        value: Some(0.into()),
        data: Some(data.into()),
        ..CallRequest::default()
    };

    let res = web3
        .eth()
        .call(request, Some(BlockId::Number(BlockNumber::Latest)))
        .map_err(|e| ERRL!("{}", e))
        .await?;
    let tokens = try_s!(function.decode_output(&res.0));
    let decimals = match tokens[0] {
        Token::Uint(dec) => dec.as_u64(),
        _ => return ERR!("Invalid decimals type {:?}", tokens),
    };
    Ok(decimals as u8)
}

pub fn valid_addr_from_str(addr_str: &str) -> Result<Address, String> {
    let addr = try_s!(addr_from_str(addr_str));
    if !is_valid_checksum_addr(addr_str) {
        return ERR!("Invalid address checksum");
    }
    Ok(addr)
}

pub fn addr_from_str(addr_str: &str) -> Result<Address, String> {
    if !addr_str.starts_with("0x") {
        return ERR!("Address must be prefixed with 0x");
    };

    Ok(try_s!(Address::from_str(&addr_str[2..])))
}

/// This function fixes a bug appeared on `ethabi` update:
/// 1. `ethabi(6.1.0)::Function::decode_input` had
/// ```rust
/// decode(&self.input_param_types(), &data[4..])
/// ```
///
/// 2. `ethabi(17.2.0)::Function::decode_input` has
/// ```rust
/// decode(&self.input_param_types(), data)
/// ```
pub fn decode_contract_call(function: &Function, contract_call_bytes: &[u8]) -> Result<Vec<Token>, ethabi::Error> {
    if contract_call_bytes.len() < 4 {
        return Err(ethabi::Error::Other(
            "Contract call should contain at least 4 bytes known as a function signature".into(),
        ));
    }

    function.decode_input(&contract_call_bytes[4..])
}

fn rpc_event_handlers_for_eth_transport(ctx: &MmArc, ticker: String) -> Vec<RpcTransportEventHandlerShared> {
    let metrics = ctx.metrics.weak();
    vec![CoinTransportMetrics::new(metrics, ticker, RpcClientType::Ethereum).into_shared()]
}

#[inline]
fn new_nonce_lock() -> Arc<AsyncMutex<()>> { Arc::new(AsyncMutex::new(())) }

pub async fn eth_coin_from_conf_and_request(
    ctx: &MmArc,
    ticker: &str,
    conf: &Json,
    req: &Json,
    protocol: CoinProtocol,
    priv_key_policy: PrivKeyBuildPolicy,
) -> Result<EthCoin, String> {
    // Convert `PrivKeyBuildPolicy` to `EthPrivKeyBuildPolicy` if it's possible.
    let priv_key_policy = try_s!(EthPrivKeyBuildPolicy::try_from(priv_key_policy));

    let mut urls: Vec<String> = try_s!(json::from_value(req["urls"].clone()));
    if urls.is_empty() {
        return ERR!("Enable request for ETH coin must have at least 1 node URL");
    }
    let mut rng = small_rng();
    urls.as_mut_slice().shuffle(&mut rng);

    let mut nodes = vec![];
    for url in urls.iter() {
        nodes.push(HttpTransportNode {
            uri: try_s!(url.parse()),
            gui_auth: false,
        });
    }
    drop_mutability!(nodes);

    let swap_contract_address: Address = try_s!(json::from_value(req["swap_contract_address"].clone()));
    if swap_contract_address == Address::default() {
        return ERR!("swap_contract_address can't be zero address");
    }

    let fallback_swap_contract: Option<Address> = try_s!(json::from_value(req["fallback_swap_contract"].clone()));
    if let Some(fallback) = fallback_swap_contract {
        if fallback == Address::default() {
            return ERR!("fallback_swap_contract can't be zero address");
        }
    }

    let (my_address, key_pair) = try_s!(build_address_and_priv_key_policy(conf, priv_key_policy).await);

    let mut web3_instances = vec![];
    let event_handlers = rpc_event_handlers_for_eth_transport(ctx, ticker.to_string());
    for node in nodes.iter() {
        let transport = Web3Transport::new_http(vec![node.clone()], event_handlers.clone());
        let web3 = Web3::new(transport);
        let version = match web3.web3().client_version().await {
            Ok(v) => v,
            Err(e) => {
                error!("Couldn't get client version for url {}: {}", node.uri, e);
                continue;
            },
        };
        web3_instances.push(Web3Instance {
            web3,
            is_parity: version.contains("Parity") || version.contains("parity"),
        })
    }

    if web3_instances.is_empty() {
        return ERR!("Failed to get client version for all urls");
    }

    let transport = Web3Transport::new_http(nodes, event_handlers);
    let web3 = Web3::new(transport);

    let (coin_type, decimals) = match protocol {
        CoinProtocol::ETH => (EthCoinType::Eth, ETH_DECIMALS),
        CoinProtocol::ERC20 {
            platform,
            contract_address,
        } => {
            let token_addr = try_s!(valid_addr_from_str(&contract_address));
            let decimals = match conf["decimals"].as_u64() {
                None | Some(0) => try_s!(get_token_decimals(&web3, token_addr).await),
                Some(d) => d as u8,
            };
            (EthCoinType::Erc20 { platform, token_addr }, decimals)
        },
        _ => return ERR!("Expect ETH or ERC20 protocol"),
    };

    // param from request should override the config
    let required_confirmations = req["required_confirmations"]
        .as_u64()
        .unwrap_or_else(|| {
            conf["required_confirmations"]
                .as_u64()
                .unwrap_or(DEFAULT_REQUIRED_CONFIRMATIONS as u64)
        })
        .into();

    if req["requires_notarization"].as_bool().is_some() {
        warn!("requires_notarization doesn't take any effect on ETH/ERC20 coins");
    }

    let sign_message_prefix: Option<String> = json::from_value(conf["sign_message_prefix"].clone()).unwrap_or(None);

    let initial_history_state = if req["tx_history"].as_bool().unwrap_or(false) {
        HistorySyncState::NotStarted
    } else {
        HistorySyncState::NotEnabled
    };

    let gas_station_decimals: Option<u8> = try_s!(json::from_value(req["gas_station_decimals"].clone()));
    let gas_station_policy: GasStationPricePolicy =
        json::from_value(req["gas_station_policy"].clone()).unwrap_or_default();

    let key_lock = match &coin_type {
        EthCoinType::Eth => String::from(ticker),
        EthCoinType::Erc20 { ref platform, .. } => String::from(platform),
    };

    let mut map = NONCE_LOCK.lock().unwrap();

    let nonce_lock = map.entry(key_lock).or_insert_with(new_nonce_lock).clone();

    // Create an abortable system linked to the `MmCtx` so if the context is stopped via `MmArc::stop`,
    // all spawned futures related to `ETH` coin will be aborted as well.
    let abortable_system = try_s!(ctx.abortable_system.create_subsystem());

    let coin = EthCoinImpl {
        priv_key_policy: key_pair,
        my_address,
        coin_type,
        sign_message_prefix,
        swap_contract_address,
        fallback_swap_contract,
        decimals,
        ticker: ticker.into(),
        gas_station_url: try_s!(json::from_value(req["gas_station_url"].clone())),
        gas_station_decimals: gas_station_decimals.unwrap_or(ETH_GAS_STATION_DECIMALS),
        gas_station_policy,
        web3,
        web3_instances,
        history_sync_state: Mutex::new(initial_history_state),
        ctx: ctx.weak(),
        required_confirmations,
        chain_id: conf["chain_id"].as_u64(),
        logs_block_range: conf["logs_block_range"].as_u64().unwrap_or(DEFAULT_LOGS_BLOCK_RANGE),
        nonce_lock,
        erc20_tokens_infos: Default::default(),
        abortable_system,
    };
    Ok(EthCoin(Arc::new(coin)))
}

/// Displays the address in mixed-case checksum form
/// https://github.com/ethereum/EIPs/blob/master/EIPS/eip-55.md
fn checksum_address(addr: &str) -> String {
    let mut addr = addr.to_lowercase();
    if addr.starts_with("0x") {
        addr.replace_range(..2, "");
    }

    let mut hasher = Keccak256::default();
    hasher.update(&addr);
    let hash = hasher.finalize();
    let mut result: String = "0x".into();
    for (i, c) in addr.chars().enumerate() {
        if c.is_ascii_digit() {
            result.push(c);
        } else {
            // https://github.com/ethereum/EIPs/blob/master/EIPS/eip-55.md#specification
            // Convert the address to hex, but if the ith digit is a letter (ie. it's one of abcdef)
            // print it in uppercase if the 4*ith bit of the hash of the lowercase hexadecimal
            // address is 1 otherwise print it in lowercase.
            if hash[i / 2] & (1 << (7 - 4 * (i % 2))) != 0 {
                result.push(c.to_ascii_uppercase());
            } else {
                result.push(c.to_ascii_lowercase());
            }
        }
    }

    result
}

/// Checks that input is valid mixed-case checksum form address
/// The input must be 0x prefixed hex string
fn is_valid_checksum_addr(addr: &str) -> bool { addr == checksum_address(addr) }

/// Requests the nonce from all available nodes and checks that returned results equal.
/// Nodes might need some time to sync and there can be other coins that use same nodes in different order.
/// We need to be sure that nonce is updated on all of them before and after transaction is sent.
#[cfg_attr(test, mockable)]
fn get_addr_nonce(addr: Address, web3s: Vec<Web3Instance>) -> Box<dyn Future<Item = U256, Error = String> + Send> {
    let fut = async move {
        let mut errors: u32 = 0;
        loop {
            let futures: Vec<_> = web3s
                .iter()
                .map(|web3| {
                    if web3.is_parity {
                        let parity: ParityNonce<_> = web3.web3.api();
                        Either::Left(parity.parity_next_nonce(addr))
                    } else {
                        let eth_nonce: EthNonce<_> = web3.web3.api();
                        let fut = async move { eth_nonce.transaction_count(addr, Some(BlockNumber::Pending)).await };
                        Either::Right(fut)
                    }
                })
                .collect();

            let nonces: Vec<_> = join_all(futures)
                .await
                .into_iter()
                .filter_map(|nonce_res| match nonce_res {
                    Ok(n) => Some(n),
                    Err(e) => {
                        error!("Error getting nonce for addr {:?}: {}", addr, e);
                        None
                    },
                })
                .collect();
            if nonces.is_empty() {
                // all requests errored
                errors += 1;
                if errors > 5 {
                    return ERR!("Couldn't get nonce after 5 errored attempts, aborting");
                }
            } else {
                let max = nonces.iter().max().unwrap();
                let min = nonces.iter().min().unwrap();
                if max == min {
                    return Ok(*max);
                } else {
                    warn!("Max nonce {} != {} min nonce", max, min);
                }
            }
            Timer::sleep(1.).await
        }
    };
    Box::new(Box::pin(fut).compat())
}

fn increase_by_percent_one_gwei(num: U256, percent: u64) -> U256 {
    let one_gwei = U256::from(10u64.pow(9));
    let percent = (num / U256::from(100)) * U256::from(percent);
    if percent < one_gwei {
        num + one_gwei
    } else {
        num + percent
    }
}

fn increase_gas_price_by_stage(gas_price: U256, level: &FeeApproxStage) -> U256 {
    match level {
        FeeApproxStage::WithoutApprox => gas_price,
        FeeApproxStage::StartSwap => {
            increase_by_percent_one_gwei(gas_price, GAS_PRICE_APPROXIMATION_PERCENT_ON_START_SWAP)
        },
        FeeApproxStage::OrderIssue => {
            increase_by_percent_one_gwei(gas_price, GAS_PRICE_APPROXIMATION_PERCENT_ON_ORDER_ISSUE)
        },
        FeeApproxStage::TradePreimage => {
            increase_by_percent_one_gwei(gas_price, GAS_PRICE_APPROXIMATION_PERCENT_ON_TRADE_PREIMAGE)
        },
        FeeApproxStage::WatcherPreimage => {
            increase_by_percent_one_gwei(gas_price, GAS_PRICE_APPROXIMATION_PERCENT_ON_WATCHER_PREIMAGE)
        },
    }
}<|MERGE_RESOLUTION|>--- conflicted
+++ resolved
@@ -1196,9 +1196,6 @@
     async fn extract_secret(&self, _secret_hash: &[u8], spend_tx: &[u8]) -> Result<Vec<u8>, String> {
         let unverified: UnverifiedTransaction = try_s!(rlp::decode(spend_tx));
         let function = try_s!(SWAP_CONTRACT.function("receiverSpend"));
-<<<<<<< HEAD
-        let tokens = try_s!(decode_contract_call(function, &unverified.data));
-=======
 
         // Validate contract call; expected to be receiverSpend.
         // https://www.4byte.directory/signatures/?bytes4_signature=02ed292b.
@@ -1212,8 +1209,7 @@
             );
         };
 
-        let tokens = try_s!(function.decode_input(&unverified.data));
->>>>>>> 161b34bb
+        let tokens = try_s!(decode_contract_call(function, &unverified.data));
         if tokens.len() < 3 {
             return ERR!("Invalid arguments in 'receiverSpend' call: {:?}", tokens);
         }
