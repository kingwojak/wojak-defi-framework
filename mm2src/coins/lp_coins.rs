--- conflicted
+++ resolved
@@ -18,56 +18,17 @@
 //  marketmaker
 //
 
-<<<<<<< HEAD
-extern crate base64;
-extern crate bitcrypto;
-extern crate byteorder;
-extern crate bytes;
-extern crate chain;
-#[macro_use]
-extern crate common;
-#[macro_use]
-extern crate downcast_rs;
-#[macro_use]
-extern crate fomat_macros;
-#[macro_use]
-extern crate futures;
-#[macro_use]
-extern crate gstuff;
-extern crate hashbrown;
-extern crate hex;
-extern crate hyper;
-extern crate keys;
-extern crate libc;
-#[macro_use]
-extern crate lazy_static;
-extern crate primitives;
-extern crate rpc as bitcoin_rpc;
-extern crate script;
-extern crate serde;
-extern crate serde_json;
-#[macro_use]
-extern crate serde_derive;
-extern crate serialization;
-extern crate sha2;
-extern crate tokio;
-extern crate tokio_timer;
-#[macro_use]
-extern crate unwrap;
-
-use downcast_rs::Downcast;
-=======
 #[macro_use] extern crate common;
 #[macro_use] extern crate fomat_macros;
 #[macro_use] extern crate futures;
 #[macro_use] extern crate gstuff;
 #[macro_use] extern crate lazy_static;
+extern crate rpc as bitcoin_rpc;
 #[macro_use] extern crate serde_derive;
 #[macro_use] extern crate unwrap;
 
 use common::lp;
 use common::mm_ctx::{from_ctx, MmArc};
->>>>>>> 64404029
 use futures::{Future};
 use gstuff::now_ms;
 use hashbrown::HashMap;
@@ -180,7 +141,7 @@
 /// Common functions that every coin must implement to be exchanged on MM
 /// Amounts are f64, it's responsibility of particular implementation to convert it to
 /// integer amount depending on decimals.
-/// 
+///
 /// NB: Implementations are expected to follow the pImpl idiom, providing cheap reference-counted cloning and automatic garbage collection.
 pub trait MmCoin: MarketCoinOps {}
 
@@ -203,7 +164,7 @@
 }   }   }
 
 struct CoinsContext {
-    /// A map from a currencty ticker symbol to the corresponding coin.  
+    /// A map from a currencty ticker symbol to the corresponding coin.
     /// Similar to `LP_coins`.
     coins: Mutex<HashMap<String, MmCoinEnum>>
 }
@@ -580,7 +541,7 @@
 */
 
 /// Adds a new currency into the list of currencies configured.
-/// 
+///
 /// Returns an error if the currency already exists. Initializing the same currency twice is a bad habit
 /// (might lead to misleading and confusing information during debugging and maintenance, see DRY)
 /// and should be fixed on the call site.
