--- conflicted
+++ resolved
@@ -170,18 +170,14 @@
                 .await
                 .map_to_mm(WithdrawError::Transport)?;
 
-            let _sequence_lock = platform.sequence_lock.lock().await;
             let account_info = platform.my_account_info().await?;
-
             let timeout_height = current_block + TIMEOUT_HEIGHT_DELTA;
 
-            let simulated_tx = platform
-                .gen_simulated_tx(account_info.clone(), msg_transfer.clone(), timeout_height, memo.clone())
-                .map_to_mm(|e| WithdrawError::InternalError(e.to_string()))?;
-
-            let (fee_amount_u64, fee_amount_dec) = platform
-                .calculate_fee_as_unsigned_and_decimal(simulated_tx, platform.decimals())
+            let fee_amount_u64 = platform
+                .calculate_fee_amount_as_u64(msg_transfer.clone(), timeout_height, memo.clone())
                 .await?;
+
+            let fee_amount_dec = big_decimal_from_sat_unsigned(fee_amount_u64, platform.decimals());
 
             if base_denom_balance < fee_amount_u64 {
                 return MmError::err(WithdrawError::NotSufficientPlatformBalanceForFee {
@@ -658,13 +654,7 @@
                 .calculate_fee_amount_as_u64(msg_send.clone(), timeout_height, memo.clone())
                 .await?;
 
-<<<<<<< HEAD
             let fee_amount_dec = big_decimal_from_sat_unsigned(fee_amount_u64, platform.decimals());
-=======
-            let (fee_amount_u64, fee_amount_dec) = platform
-                .calculate_fee_as_unsigned_and_decimal(simulated_tx, platform.decimals())
-                .await?;
->>>>>>> 45d72854
 
             if base_denom_balance < fee_amount_u64 {
                 return MmError::err(WithdrawError::NotSufficientPlatformBalanceForFee {
