--- conflicted
+++ resolved
@@ -86,11 +86,9 @@
 #[cfg(all(test, not(target_arch = "wasm32")))]
 mod docker_tests {
     #[rustfmt::skip]
-<<<<<<< HEAD
+    mod docker_ordermatch_tests;
+    #[rustfmt::skip]
     mod docker_tests_common;
-=======
-    mod docker_ordermatch_tests;
->>>>>>> 0fea16d6
     #[rustfmt::skip]
     mod qrc20_tests;
     #[rustfmt::skip]
@@ -3814,618 +3812,4 @@
         block_on(mm_bob.stop()).unwrap();
         block_on(mm_alice.stop()).unwrap();
     }
-<<<<<<< HEAD
-
-    fn check_asks_num(mm: &MarketMakerIt, base: &str, rel: &str, expected: usize) {
-        log!({"Get {}/{} orderbook", base, rel});
-        let rc = block_on(mm.rpc(json! ({
-            "userpass": mm.userpass,
-            "method": "orderbook",
-            "base": base,
-            "rel": rel,
-        })))
-        .unwrap();
-        assert!(rc.0.is_success(), "!orderbook: {}", rc.1);
-        let orderbook: OrderbookResponse = json::from_str(&rc.1).unwrap();
-        log!("orderbook "[orderbook]);
-        assert_eq!(
-            orderbook.asks.len(),
-            expected,
-            "{}/{} orderbook must have exactly {} ask(s)",
-            base,
-            rel,
-            expected
-        );
-    }
-
-    fn check_bids_num(mm: &MarketMakerIt, base: &str, rel: &str, expected: usize) {
-        log!({"Get {}/{} orderbook", base, rel});
-        let rc = block_on(mm.rpc(json! ({
-            "userpass": mm.userpass,
-            "method": "orderbook",
-            "base": base,
-            "rel": rel,
-        })))
-        .unwrap();
-        assert!(rc.0.is_success(), "!orderbook: {}", rc.1);
-        let orderbook: OrderbookResponse = json::from_str(&rc.1).unwrap();
-        log!("orderbook "[orderbook]);
-        assert_eq!(
-            orderbook.bids.len(),
-            expected,
-            "{}/{} orderbook must have exactly {} bid(s)",
-            base,
-            rel,
-            expected
-        );
-    }
-
-    fn check_orderbook_depth(mm: &MarketMakerIt, pairs: &[(&str, &str)], expected: &[(usize, usize)]) {
-        log!({"Get {:?} orderbook depth", pairs});
-        let rc = block_on(mm.rpc(json! ({
-            "userpass": mm.userpass,
-            "method": "orderbook_depth",
-            "pairs": pairs,
-        })))
-        .unwrap();
-        assert!(rc.0.is_success(), "!orderbook_depth: {}", rc.1);
-        let orderbook_depth: OrderbookDepthResponse = json::from_str(&rc.1).unwrap();
-        log!("orderbook depth "[orderbook_depth]);
-        for (pair, expected_depth) in pairs.iter().zip(expected) {
-            let actual_depth = orderbook_depth
-                .result
-                .iter()
-                .find(|pair_with_depth| pair.0 == pair_with_depth.pair.0 && pair.1 == pair_with_depth.pair.1)
-                .unwrap_or_else(|| panic!("Orderbook depth result doesn't contain pair {:?}", pair));
-
-            assert_eq!(
-                actual_depth.depth.asks, expected_depth.0,
-                "expected {} asks for pair {:?}",
-                expected_depth.0, actual_depth.pair,
-            );
-            assert_eq!(
-                actual_depth.depth.bids, expected_depth.1,
-                "expected {} bids for pair {:?}",
-                expected_depth.1, actual_depth.pair,
-            );
-        }
-    }
-
-    fn check_best_orders(
-        mm: &MarketMakerIt,
-        action: &str,
-        for_coin: &str,
-        ticker_in_response: &str,
-        expected_num_orders: usize,
-    ) {
-        log!({"Get best orders for {}", for_coin});
-        let rc = block_on(mm.rpc(json! ({
-            "userpass": mm.userpass,
-            "method": "best_orders",
-            "coin": for_coin,
-            "action": action,
-            "volume": 1,
-        })))
-        .unwrap();
-        assert!(rc.0.is_success(), "!best_orders: {}", rc.1);
-        let best_orders: BestOrdersResponse = json::from_str(&rc.1).unwrap();
-        let orders = best_orders
-            .result
-            .get(ticker_in_response)
-            .unwrap_or_else(|| panic!("No orders for ticker {}", ticker_in_response));
-
-        assert_eq!(orders.len(), expected_num_orders);
-    }
-
-    #[test]
-    fn test_ordermatch_custom_orderbook_ticker_both_on_maker() {
-        let (_ctx, _, bob_priv_key) = generate_utxo_coin_with_random_privkey("MYCOIN", 1000.into());
-        let (_ctx, _, alice_priv_key) = generate_utxo_coin_with_random_privkey("MYCOIN1", 2000.into());
-        let coins = json! ([
-            {"coin":"MYCOIN", "asset":"MYCOIN","txversion":4,"overwintered":1,"txfee":1000,"protocol":{"type":"UTXO"}},
-            {"coin":"MYCOIN1", "asset":"MYCOIN1","txversion":4,"overwintered":1,"txfee":1000,"protocol":{"type":"UTXO"}},
-            {"coin":"MYCOIN-Custom", "orderbook_ticker":"MYCOIN", "asset":"MYCOIN","txversion":4,"overwintered":1,"txfee":1000,"protocol":{"type":"UTXO"}},
-            {"coin":"MYCOIN1-Custom", "orderbook_ticker":"MYCOIN1", "asset":"MYCOIN1","txversion":4,"overwintered":1,"txfee":1000,"protocol":{"type":"UTXO"}},
-        ]);
-        let mut mm_bob = MarketMakerIt::start(
-            json! ({
-                "gui": "nogui",
-                "netid": 9000,
-                "dht": "on",  // Enable DHT without delay.
-                "passphrase": format!("0x{}", hex::encode(bob_priv_key)),
-                "coins": coins,
-                "rpc_password": "pass",
-                "i_am_seed": true,
-            }),
-            "pass".to_string(),
-            None,
-        )
-        .unwrap();
-        let (_bob_dump_log, _bob_dump_dashboard) = mm_dump(&mm_bob.log_path);
-
-        let mut mm_alice = MarketMakerIt::start(
-            json! ({
-                "gui": "nogui",
-                "netid": 9000,
-                "dht": "on",  // Enable DHT without delay.
-                "passphrase": format!("0x{}", hex::encode(alice_priv_key)),
-                "coins": coins,
-                "rpc_password": "pass",
-                "seednodes": vec![format!("{}", mm_bob.ip)],
-            }),
-            "pass".to_string(),
-            None,
-        )
-        .unwrap();
-        let (_alice_dump_log, _alice_dump_dashboard) = mm_dump(&mm_alice.log_path);
-
-        log!([block_on(enable_native(&mm_bob, "MYCOIN-Custom", &[]))]);
-        log!([block_on(enable_native(&mm_bob, "MYCOIN1-Custom", &[]))]);
-        log!([block_on(enable_native(&mm_alice, "MYCOIN", &[]))]);
-        log!([block_on(enable_native(&mm_alice, "MYCOIN1", &[]))]);
-        let rc = block_on(mm_bob.rpc(json! ({
-            "userpass": mm_bob.userpass,
-            "method": "setprice",
-            "base": "MYCOIN-Custom",
-            "rel": "MYCOIN1-Custom",
-            "price": 1,
-            "max": true,
-        })))
-        .unwrap();
-        assert!(rc.0.is_success(), "!setprice: {}", rc.1);
-
-        let sell_result: SetPriceResponse = json::from_str(&rc.1).unwrap();
-        assert_eq!(sell_result.result.base, "MYCOIN-Custom");
-        assert_eq!(sell_result.result.rel, "MYCOIN1-Custom");
-        assert_eq!(sell_result.result.base_orderbook_ticker, Some("MYCOIN".to_owned()));
-        assert_eq!(sell_result.result.rel_orderbook_ticker, Some("MYCOIN1".to_owned()));
-
-        // check bob orders
-        check_asks_num(&mm_bob, "MYCOIN-Custom", "MYCOIN1-Custom", 1);
-        check_asks_num(&mm_bob, "MYCOIN", "MYCOIN1", 1);
-        check_bids_num(&mm_bob, "MYCOIN1-Custom", "MYCOIN-Custom", 1);
-        check_bids_num(&mm_bob, "MYCOIN1", "MYCOIN", 1);
-
-        // check multiple RPCs on alice side
-        check_best_orders(&mm_alice, "sell", "MYCOIN1", "MYCOIN", 1);
-        check_best_orders(&mm_alice, "sell", "MYCOIN1-Custom", "MYCOIN", 1);
-        check_best_orders(&mm_alice, "buy", "MYCOIN", "MYCOIN1", 1);
-        check_best_orders(&mm_alice, "buy", "MYCOIN-Custom", "MYCOIN1", 1);
-
-        check_orderbook_depth(
-            &mm_alice,
-            &[
-                ("MYCOIN", "MYCOIN1"),
-                ("MYCOIN", "MYCOIN1-Custom"),
-                ("MYCOIN-Custom", "MYCOIN1"),
-                ("MYCOIN-Custom", "MYCOIN1-Custom"),
-            ],
-            &[(1, 0); 4],
-        );
-
-        check_asks_num(&mm_alice, "MYCOIN-Custom", "MYCOIN1-Custom", 1);
-        check_asks_num(&mm_alice, "MYCOIN", "MYCOIN1", 1);
-        check_bids_num(&mm_alice, "MYCOIN1-Custom", "MYCOIN-Custom", 1);
-        check_bids_num(&mm_alice, "MYCOIN1", "MYCOIN", 1);
-
-        // check orderbook depth again after subscription to the topic
-        check_orderbook_depth(
-            &mm_alice,
-            &[
-                ("MYCOIN", "MYCOIN1"),
-                ("MYCOIN", "MYCOIN1-Custom"),
-                ("MYCOIN-Custom", "MYCOIN1"),
-                ("MYCOIN-Custom", "MYCOIN1-Custom"),
-            ],
-            &[(1, 0); 4],
-        );
-
-        let rc = block_on(mm_alice.rpc(json! ({
-            "userpass": mm_alice.userpass,
-            "method": "buy",
-            "base": "MYCOIN",
-            "rel": "MYCOIN1",
-            "price": 1,
-            "volume": "999.99999",
-        })))
-        .unwrap();
-        assert!(rc.0.is_success(), "!buy: {}", rc.1);
-
-        block_on(mm_bob.wait_for_log(22., |log| {
-            log.contains("Entering the maker_swap_loop MYCOIN-Custom/MYCOIN1-Custom")
-        }))
-        .unwrap();
-        block_on(mm_alice.wait_for_log(22., |log| log.contains("Entering the taker_swap_loop MYCOIN/MYCOIN1")))
-            .unwrap();
-
-        block_on(mm_bob.stop()).unwrap();
-        block_on(mm_alice.stop()).unwrap();
-    }
-
-    #[test]
-    fn test_ordermatch_custom_orderbook_ticker_both_on_taker() {
-        let (_ctx, _, bob_priv_key) = generate_utxo_coin_with_random_privkey("MYCOIN", 1000.into());
-        let (_ctx, _, alice_priv_key) = generate_utxo_coin_with_random_privkey("MYCOIN1", 2000.into());
-
-        let coins = json! ([
-            {"coin":"MYCOIN", "asset":"MYCOIN","txversion":4,"overwintered":1,"txfee":1000,"protocol":{"type":"UTXO"}},
-            {"coin":"MYCOIN1", "asset":"MYCOIN1","txversion":4,"overwintered":1,"txfee":1000,"protocol":{"type":"UTXO"}},
-            {"coin":"MYCOIN-Custom", "orderbook_ticker":"MYCOIN", "asset":"MYCOIN","txversion":4,"overwintered":1,"txfee":1000,"protocol":{"type":"UTXO"}},
-            {"coin":"MYCOIN1-Custom", "orderbook_ticker":"MYCOIN1", "asset":"MYCOIN1","txversion":4,"overwintered":1,"txfee":1000,"protocol":{"type":"UTXO"}},
-        ]);
-        let mut mm_bob = MarketMakerIt::start(
-            json! ({
-                "gui": "nogui",
-                "netid": 9000,
-                "dht": "on",  // Enable DHT without delay.
-                "passphrase": format!("0x{}", hex::encode(bob_priv_key)),
-                "coins": coins,
-                "rpc_password": "pass",
-                "i_am_seed": true,
-            }),
-            "pass".to_string(),
-            None,
-        )
-        .unwrap();
-        let (_bob_dump_log, _bob_dump_dashboard) = mm_dump(&mm_bob.log_path);
-
-        let mut mm_alice = MarketMakerIt::start(
-            json! ({
-                "gui": "nogui",
-                "netid": 9000,
-                "dht": "on",  // Enable DHT without delay.
-                "passphrase": format!("0x{}", hex::encode(alice_priv_key)),
-                "coins": coins,
-                "rpc_password": "pass",
-                "seednodes": vec![format!("{}", mm_bob.ip)],
-            }),
-            "pass".to_string(),
-            None,
-        )
-        .unwrap();
-        let (_alice_dump_log, _alice_dump_dashboard) = mm_dump(&mm_alice.log_path);
-
-        log!([block_on(enable_native(&mm_bob, "MYCOIN", &[]))]);
-        log!([block_on(enable_native(&mm_bob, "MYCOIN1", &[]))]);
-        log!([block_on(enable_native(&mm_alice, "MYCOIN-Custom", &[]))]);
-        log!([block_on(enable_native(&mm_alice, "MYCOIN1-Custom", &[]))]);
-        let rc = block_on(mm_bob.rpc(json! ({
-            "userpass": mm_bob.userpass,
-            "method": "setprice",
-            "base": "MYCOIN",
-            "rel": "MYCOIN1",
-            "price": 1,
-            "max": true,
-        })))
-        .unwrap();
-        assert!(rc.0.is_success(), "!setprice: {}", rc.1);
-
-        // check orderbooks on bob side
-        check_asks_num(&mm_bob, "MYCOIN-Custom", "MYCOIN1-Custom", 1);
-        check_asks_num(&mm_bob, "MYCOIN", "MYCOIN1", 1);
-        check_bids_num(&mm_bob, "MYCOIN1-Custom", "MYCOIN-Custom", 1);
-        check_bids_num(&mm_bob, "MYCOIN1", "MYCOIN", 1);
-
-        // check multiple RPCs on alice side
-        check_best_orders(&mm_alice, "sell", "MYCOIN1", "MYCOIN", 1);
-        check_best_orders(&mm_alice, "sell", "MYCOIN1-Custom", "MYCOIN", 1);
-        check_best_orders(&mm_alice, "buy", "MYCOIN", "MYCOIN1", 1);
-        check_best_orders(&mm_alice, "buy", "MYCOIN-Custom", "MYCOIN1", 1);
-
-        check_orderbook_depth(
-            &mm_alice,
-            &[
-                ("MYCOIN", "MYCOIN1"),
-                ("MYCOIN", "MYCOIN1-Custom"),
-                ("MYCOIN-Custom", "MYCOIN1"),
-                ("MYCOIN-Custom", "MYCOIN1-Custom"),
-            ],
-            &[(1, 0); 4],
-        );
-
-        check_asks_num(&mm_alice, "MYCOIN-Custom", "MYCOIN1-Custom", 1);
-        check_asks_num(&mm_alice, "MYCOIN", "MYCOIN1", 1);
-        check_bids_num(&mm_alice, "MYCOIN1-Custom", "MYCOIN-Custom", 1);
-        check_bids_num(&mm_alice, "MYCOIN1", "MYCOIN", 1);
-
-        check_orderbook_depth(
-            &mm_alice,
-            &[
-                ("MYCOIN", "MYCOIN1"),
-                ("MYCOIN", "MYCOIN1-Custom"),
-                ("MYCOIN-Custom", "MYCOIN1"),
-                ("MYCOIN-Custom", "MYCOIN1-Custom"),
-            ],
-            &[(1, 0); 4],
-        );
-
-        let rc = block_on(mm_alice.rpc(json! ({
-            "userpass": mm_alice.userpass,
-            "method": "buy",
-            "base": "MYCOIN-Custom",
-            "rel": "MYCOIN1-Custom",
-            "price": 1,
-            "volume": "999.99999",
-        })))
-        .unwrap();
-        assert!(rc.0.is_success(), "!buy: {}", rc.1);
-        let buy_result: BuyOrSellRpcResult = json::from_str(&rc.1).unwrap();
-        assert_eq!(buy_result.result.base, "MYCOIN-Custom");
-        assert_eq!(buy_result.result.rel, "MYCOIN1-Custom");
-        assert_eq!(buy_result.result.base_orderbook_ticker, Some("MYCOIN".to_owned()));
-        assert_eq!(buy_result.result.rel_orderbook_ticker, Some("MYCOIN1".to_owned()));
-
-        block_on(mm_bob.wait_for_log(22., |log| log.contains("Entering the maker_swap_loop MYCOIN/MYCOIN1"))).unwrap();
-        block_on(mm_alice.wait_for_log(22., |log| {
-            log.contains("Entering the taker_swap_loop MYCOIN-Custom/MYCOIN1-Custom")
-        }))
-        .unwrap();
-
-        block_on(mm_bob.stop()).unwrap();
-        block_on(mm_alice.stop()).unwrap();
-    }
-
-    #[test]
-    fn test_ordermatch_custom_orderbook_ticker_mixed_case_one() {
-        let (_ctx, _, bob_priv_key) = generate_utxo_coin_with_random_privkey("MYCOIN", 1000.into());
-        let (_ctx, _, alice_priv_key) = generate_utxo_coin_with_random_privkey("MYCOIN1", 2000.into());
-
-        let coins = json! ([
-            {"coin":"MYCOIN", "asset":"MYCOIN","txversion":4,"overwintered":1,"txfee":1000,"protocol":{"type":"UTXO"}},
-            {"coin":"MYCOIN1", "asset":"MYCOIN1","txversion":4,"overwintered":1,"txfee":1000,"protocol":{"type":"UTXO"}},
-            {"coin":"MYCOIN-Custom", "orderbook_ticker":"MYCOIN", "asset":"MYCOIN","txversion":4,"overwintered":1,"txfee":1000,"protocol":{"type":"UTXO"}},
-            {"coin":"MYCOIN1-Custom", "orderbook_ticker":"MYCOIN1", "asset":"MYCOIN1","txversion":4,"overwintered":1,"txfee":1000,"protocol":{"type":"UTXO"}},
-        ]);
-        let mut mm_bob = MarketMakerIt::start(
-            json! ({
-                "gui": "nogui",
-                "netid": 9000,
-                "dht": "on",  // Enable DHT without delay.
-                "passphrase": format!("0x{}", hex::encode(bob_priv_key)),
-                "coins": coins,
-                "rpc_password": "pass",
-                "i_am_seed": true,
-            }),
-            "pass".to_string(),
-            None,
-        )
-        .unwrap();
-        let (_bob_dump_log, _bob_dump_dashboard) = mm_dump(&mm_bob.log_path);
-
-        let mut mm_alice = MarketMakerIt::start(
-            json! ({
-                "gui": "nogui",
-                "netid": 9000,
-                "dht": "on",  // Enable DHT without delay.
-                "passphrase": format!("0x{}", hex::encode(alice_priv_key)),
-                "coins": coins,
-                "rpc_password": "pass",
-                "seednodes": vec![format!("{}", mm_bob.ip)],
-            }),
-            "pass".to_string(),
-            None,
-        )
-        .unwrap();
-        let (_alice_dump_log, _alice_dump_dashboard) = mm_dump(&mm_alice.log_path);
-
-        log!([block_on(enable_native(&mm_bob, "MYCOIN-Custom", &[]))]);
-        log!([block_on(enable_native(&mm_bob, "MYCOIN1", &[]))]);
-        log!([block_on(enable_native(&mm_alice, "MYCOIN", &[]))]);
-        log!([block_on(enable_native(&mm_alice, "MYCOIN1-Custom", &[]))]);
-        let rc = block_on(mm_bob.rpc(json! ({
-            "userpass": mm_bob.userpass,
-            "method": "setprice",
-            "base": "MYCOIN-Custom",
-            "rel": "MYCOIN1",
-            "price": 1,
-            "max": true,
-        })))
-        .unwrap();
-        assert!(rc.0.is_success(), "!setprice: {}", rc.1);
-        let set_price: SetPriceResponse = json::from_str(&rc.1).unwrap();
-        assert_eq!(set_price.result.base, "MYCOIN-Custom");
-        assert_eq!(set_price.result.rel, "MYCOIN1");
-        assert_eq!(set_price.result.base_orderbook_ticker, Some("MYCOIN".to_owned()));
-        assert!(set_price.result.rel_orderbook_ticker.is_none());
-
-        // check orderbooks on bob side
-        check_asks_num(&mm_bob, "MYCOIN-Custom", "MYCOIN1-Custom", 1);
-        check_asks_num(&mm_bob, "MYCOIN", "MYCOIN1", 1);
-        check_bids_num(&mm_bob, "MYCOIN1-Custom", "MYCOIN-Custom", 1);
-        check_bids_num(&mm_bob, "MYCOIN1", "MYCOIN", 1);
-
-        // check multiple RPCs on alice side
-        check_best_orders(&mm_alice, "sell", "MYCOIN1", "MYCOIN", 1);
-        check_best_orders(&mm_alice, "sell", "MYCOIN1-Custom", "MYCOIN", 1);
-        check_best_orders(&mm_alice, "buy", "MYCOIN", "MYCOIN1", 1);
-        check_best_orders(&mm_alice, "buy", "MYCOIN-Custom", "MYCOIN1", 1);
-
-        check_orderbook_depth(
-            &mm_alice,
-            &[
-                ("MYCOIN", "MYCOIN1"),
-                ("MYCOIN", "MYCOIN1-Custom"),
-                ("MYCOIN-Custom", "MYCOIN1"),
-                ("MYCOIN-Custom", "MYCOIN1-Custom"),
-            ],
-            &[(1, 0); 4],
-        );
-
-        check_asks_num(&mm_alice, "MYCOIN-Custom", "MYCOIN1-Custom", 1);
-        check_asks_num(&mm_alice, "MYCOIN", "MYCOIN1", 1);
-        check_bids_num(&mm_alice, "MYCOIN1-Custom", "MYCOIN-Custom", 1);
-        check_bids_num(&mm_alice, "MYCOIN1", "MYCOIN", 1);
-
-        check_orderbook_depth(
-            &mm_alice,
-            &[
-                ("MYCOIN", "MYCOIN1"),
-                ("MYCOIN", "MYCOIN1-Custom"),
-                ("MYCOIN-Custom", "MYCOIN1"),
-                ("MYCOIN-Custom", "MYCOIN1-Custom"),
-            ],
-            &[(1, 0); 4],
-        );
-
-        let rc = block_on(mm_alice.rpc(json! ({
-            "userpass": mm_alice.userpass,
-            "method": "buy",
-            "base": "MYCOIN",
-            "rel": "MYCOIN1-Custom",
-            "price": 1,
-            "volume": "999.99999",
-        })))
-        .unwrap();
-        assert!(rc.0.is_success(), "!buy: {}", rc.1);
-        let buy_result: BuyOrSellRpcResult = json::from_str(&rc.1).unwrap();
-        assert_eq!(buy_result.result.base, "MYCOIN");
-        assert_eq!(buy_result.result.rel, "MYCOIN1-Custom");
-        assert!(buy_result.result.base_orderbook_ticker.is_none());
-        assert_eq!(buy_result.result.rel_orderbook_ticker, Some("MYCOIN1".to_owned()));
-
-        block_on(mm_bob.wait_for_log(22., |log| {
-            log.contains("Entering the maker_swap_loop MYCOIN-Custom/MYCOIN1")
-        }))
-        .unwrap();
-        block_on(mm_alice.wait_for_log(22., |log| {
-            log.contains("Entering the taker_swap_loop MYCOIN/MYCOIN1-Custom")
-        }))
-        .unwrap();
-
-        block_on(mm_bob.stop()).unwrap();
-        block_on(mm_alice.stop()).unwrap();
-    }
-
-    #[test]
-    fn test_ordermatch_custom_orderbook_ticker_mixed_case_two() {
-        let (_ctx, _, bob_priv_key) = generate_utxo_coin_with_random_privkey("MYCOIN", 1000.into());
-        let (_ctx, _, alice_priv_key) = generate_utxo_coin_with_random_privkey("MYCOIN1", 2000.into());
-
-        let coins = json! ([
-            {"coin":"MYCOIN", "asset":"MYCOIN","txversion":4,"overwintered":1,"txfee":1000,"protocol":{"type":"UTXO"}},
-            {"coin":"MYCOIN1", "asset":"MYCOIN1","txversion":4,"overwintered":1,"txfee":1000,"protocol":{"type":"UTXO"}},
-            {"coin":"MYCOIN-Custom", "orderbook_ticker":"MYCOIN", "asset":"MYCOIN","txversion":4,"overwintered":1,"txfee":1000,"protocol":{"type":"UTXO"}},
-            {"coin":"MYCOIN1-Custom", "orderbook_ticker":"MYCOIN1", "asset":"MYCOIN1","txversion":4,"overwintered":1,"txfee":1000,"protocol":{"type":"UTXO"}},
-        ]);
-        let mut mm_bob = MarketMakerIt::start(
-            json! ({
-                "gui": "nogui",
-                "netid": 9000,
-                "dht": "on",  // Enable DHT without delay.
-                "passphrase": format!("0x{}", hex::encode(bob_priv_key)),
-                "coins": coins,
-                "rpc_password": "pass",
-                "i_am_seed": true,
-            }),
-            "pass".to_string(),
-            None,
-        )
-        .unwrap();
-        let (_bob_dump_log, _bob_dump_dashboard) = mm_dump(&mm_bob.log_path);
-
-        let mut mm_alice = MarketMakerIt::start(
-            json! ({
-                "gui": "nogui",
-                "netid": 9000,
-                "dht": "on",  // Enable DHT without delay.
-                "passphrase": format!("0x{}", hex::encode(alice_priv_key)),
-                "coins": coins,
-                "rpc_password": "pass",
-                "seednodes": vec![format!("{}", mm_bob.ip)],
-            }),
-            "pass".to_string(),
-            None,
-        )
-        .unwrap();
-        let (_alice_dump_log, _alice_dump_dashboard) = mm_dump(&mm_alice.log_path);
-
-        log!([block_on(enable_native(&mm_bob, "MYCOIN", &[]))]);
-        log!([block_on(enable_native(&mm_bob, "MYCOIN1-Custom", &[]))]);
-        log!([block_on(enable_native(&mm_alice, "MYCOIN-Custom", &[]))]);
-        log!([block_on(enable_native(&mm_alice, "MYCOIN1", &[]))]);
-        let rc = block_on(mm_bob.rpc(json! ({
-            "userpass": mm_bob.userpass,
-            "method": "setprice",
-            "base": "MYCOIN",
-            "rel": "MYCOIN1-Custom",
-            "price": 1,
-            "max": true,
-        })))
-        .unwrap();
-        assert!(rc.0.is_success(), "!setprice: {}", rc.1);
-        let set_price: SetPriceResponse = json::from_str(&rc.1).unwrap();
-        assert_eq!(set_price.result.base, "MYCOIN");
-        assert_eq!(set_price.result.rel, "MYCOIN1-Custom");
-        assert!(set_price.result.base_orderbook_ticker.is_none());
-        assert_eq!(set_price.result.rel_orderbook_ticker, Some("MYCOIN1".to_owned()));
-
-        // check orderbooks on bob side
-        check_asks_num(&mm_bob, "MYCOIN-Custom", "MYCOIN1-Custom", 1);
-        check_asks_num(&mm_bob, "MYCOIN", "MYCOIN1", 1);
-        check_bids_num(&mm_bob, "MYCOIN1-Custom", "MYCOIN-Custom", 1);
-        check_bids_num(&mm_bob, "MYCOIN1", "MYCOIN", 1);
-
-        // check multiple RPCs on alice side
-        check_best_orders(&mm_alice, "sell", "MYCOIN1", "MYCOIN", 1);
-        check_best_orders(&mm_alice, "sell", "MYCOIN1-Custom", "MYCOIN", 1);
-        check_best_orders(&mm_alice, "buy", "MYCOIN", "MYCOIN1", 1);
-        check_best_orders(&mm_alice, "buy", "MYCOIN-Custom", "MYCOIN1", 1);
-
-        check_orderbook_depth(
-            &mm_alice,
-            &[
-                ("MYCOIN", "MYCOIN1"),
-                ("MYCOIN", "MYCOIN1-Custom"),
-                ("MYCOIN-Custom", "MYCOIN1"),
-                ("MYCOIN-Custom", "MYCOIN1-Custom"),
-            ],
-            &[(1, 0); 4],
-        );
-
-        check_asks_num(&mm_alice, "MYCOIN-Custom", "MYCOIN1-Custom", 1);
-        check_asks_num(&mm_alice, "MYCOIN", "MYCOIN1", 1);
-        check_bids_num(&mm_alice, "MYCOIN1-Custom", "MYCOIN-Custom", 1);
-        check_bids_num(&mm_alice, "MYCOIN1", "MYCOIN", 1);
-
-        check_orderbook_depth(
-            &mm_alice,
-            &[
-                ("MYCOIN", "MYCOIN1"),
-                ("MYCOIN", "MYCOIN1-Custom"),
-                ("MYCOIN-Custom", "MYCOIN1"),
-                ("MYCOIN-Custom", "MYCOIN1-Custom"),
-            ],
-            &[(1, 0); 4],
-        );
-
-        let rc = block_on(mm_alice.rpc(json! ({
-            "userpass": mm_alice.userpass,
-            "method": "buy",
-            "base": "MYCOIN-Custom",
-            "rel": "MYCOIN1",
-            "price": 1,
-            "volume": "999.99999",
-        })))
-        .unwrap();
-        assert!(rc.0.is_success(), "!buy: {}", rc.1);
-        let buy_result: BuyOrSellRpcResult = json::from_str(&rc.1).unwrap();
-        assert_eq!(buy_result.result.base, "MYCOIN-Custom");
-        assert_eq!(buy_result.result.rel, "MYCOIN1");
-        assert_eq!(buy_result.result.base_orderbook_ticker, Some("MYCOIN".to_owned()));
-        assert!(buy_result.result.rel_orderbook_ticker.is_none());
-
-        block_on(mm_bob.wait_for_log(22., |log| {
-            log.contains("Entering the maker_swap_loop MYCOIN/MYCOIN1-Custom")
-        }))
-        .unwrap();
-        block_on(mm_alice.wait_for_log(22., |log| {
-            log.contains("Entering the taker_swap_loop MYCOIN-Custom/MYCOIN1")
-        }))
-        .unwrap();
-
-        block_on(mm_bob.stop()).unwrap();
-        block_on(mm_alice.stop()).unwrap();
-    }
-=======
->>>>>>> 0fea16d6
 }