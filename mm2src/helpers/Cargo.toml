[package]
name = "helpers"
version = "0.1.0"

[lib]
name = "helpers"
path = "helpers.rs"

[dependencies]
backtrace = "0.3.9"
futures = "0.1"
gstuff = "0.5"
hyper = "0.12"
lazy_static = "1.1.0"
libc = "0.2"
<<<<<<< HEAD
hyper = "0.12"
hyper-tls = "0.3.0"
serde = "1.0"
serde_derive = "1.0"
serde_json = "1.0"
futures = "0.1"
futures-cpupool = "0.1"
=======
tokio-core = "0.1"
>>>>>>> 0df227f2
unwrap = "1.2"<|MERGE_RESOLUTION|>--- conflicted
+++ resolved
@@ -10,10 +10,8 @@
 backtrace = "0.3.9"
 futures = "0.1"
 gstuff = "0.5"
-hyper = "0.12"
 lazy_static = "1.1.0"
 libc = "0.2"
-<<<<<<< HEAD
 hyper = "0.12"
 hyper-tls = "0.3.0"
 serde = "1.0"
@@ -21,7 +19,5 @@
 serde_json = "1.0"
 futures = "0.1"
 futures-cpupool = "0.1"
-=======
 tokio-core = "0.1"
->>>>>>> 0df227f2
 unwrap = "1.2"