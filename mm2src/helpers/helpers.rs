--- conflicted
+++ resolved
@@ -44,13 +44,9 @@
 use std::process::abort;
 use std::ptr::read_volatile;
 use std::os::raw::{c_char};
-<<<<<<< HEAD
-use std::sync::{Mutex, MutexGuard};
-use std::str;
-=======
 use std::ops::Deref;
 use std::sync::{Arc, Mutex, MutexGuard};
->>>>>>> 32271677
+use std::str;
 use tokio_core::reactor::Remote;
 
 use hyper::header::{ HeaderValue, CONTENT_TYPE };
@@ -64,13 +60,13 @@
 }
 
 /// MarketMaker state, shared between the various MarketMaker threads.
-/// 
+///
 /// Every MarketMaker has one and only one instance of `MmCtx`.
-/// 
+///
 /// Should fully replace `LP_globals`.
-/// 
+///
 /// *Not* a singleton: we should be able to run multiple MarketMakers instances in a process.
-/// 
+///
 /// Any function directly using `MmCtx` is automatically a stateful function.
 /// In the future we might want to replace direct state access with traceable and replayable
 /// state modifications
