/******************************************************************************
 * Copyright © 2014-2019 The SuperNET Developers.                             *
 *                                                                            *
 * See the AUTHORS, DEVELOPER-AGREEMENT and LICENSE files at                  *
 * the top-level directory of this distribution for the individual copyright  *
 * holder information and the developer policies on copyright and licensing.  *
 *                                                                            *
 * Unless otherwise agreed in a custom licensing agreement, no part of the    *
 * SuperNET software, including this file may be copied, modified, propagated *
 * or distributed except according to the terms contained in the LICENSE file *
 *                                                                            *
 * Removal or modification of this copyright notice is prohibited.            *
 *                                                                            *
 ******************************************************************************/
//
//  lp_native_dex.rs
//  marketmaker
//

use bitcrypto::{dhash160, sha256};
use futures::{Future};
use futures::sync::oneshot::Sender;
use gstuff::now_ms;
use hex;
use hyper::StatusCode;
use keys::KeyPair;
use libc::{self, c_char, c_void};
use rand::{random, Rng, SeedableRng};
use rand::rngs::SmallRng;
use serde_json::{self as json, Value as Json};
use std::borrow::Cow;
use std::fs;
use std::ffi::{CStr, CString};
use std::io::{Cursor, Read, Write};
use std::mem::{transmute, zeroed};
use std::net::{IpAddr, Ipv4Addr, SocketAddr, TcpListener};
use std::path::Path;
use std::ptr::null_mut;
use std::str;
use std::str::from_utf8;
use std::sync::atomic::{AtomicBool, Ordering};
use std::thread::{self, sleep};
use std::time::Duration;

use coins::utxo::{key_pair_from_seed};
use peers::http_fallback::new_http_fallback;
use portfolio::prices_loop;

use crate::common::{
    bits256, coins_iter, lp, lp_queue_command_for_c, os, slurp_url,
    CORE, CJSON, MM_VERSION};
use crate::common::log::TagParam;
use crate::common::mm_ctx::{MmCtx, MmArc};
use crate::mm2::lp_network::{lp_command_q_loop, seednode_loop, client_p2p_loop};
use crate::mm2::lp_ordermatch::{lp_trade_command, lp_trades_loop};
use crate::mm2::lp_swap::swap_kick_starts;
use crate::mm2::rpc::{self, SINGLE_THREADED_C_LOCK};
use common::mm_ctx::MmCtxBuilder;

/*
#include <stdio.h>
#ifndef MM_VERSION
#define MM_VERSION "UNKNOWN"
#endif

long LP_cjson_allocated,LP_cjson_total,LP_cjson_count;

struct LP_millistats
{
    double lastmilli,millisum,threshold;
    uint32_t count;
    char name[64];
} LP_psockloop_stats,LP_reserved_msgs_stats,utxosQ_loop_stats,command_rpcloop_stats,queue_loop_stats,prices_loop_stats,LP_coinsloop_stats,LP_coinsloopBTC_stats,LP_coinsloopKMD_stats,LP_pubkeysloop_stats,LP_swapsloop_stats,LP_gcloop_stats,LP_tradesloop_stats;
extern int32_t IAMLP;
char LP_methodstr[64];

void LP_millistats_update(struct LP_millistats *mp)
{
    double elapsed,millis;
    if ( mp == 0 )
    {
        if ( IAMLP != 0 )
        {
            mp = &LP_psockloop_stats, printf("%32s lag %10.2f millis, threshold %10.2f, ave %10.2f millis, count.%u\n",mp->name,OS_milliseconds() - mp->lastmilli,mp->threshold,mp->millisum/(mp->count > 0 ? mp->count: 1),mp->count);
        }
        mp = &LP_reserved_msgs_stats, printf("%32s lag %10.2f millis, threshold %10.2f, ave %10.2f millis, count.%u\n",mp->name,OS_milliseconds() - mp->lastmilli,mp->threshold,mp->millisum/(mp->count > 0 ? mp->count: 1),mp->count);
        mp = &utxosQ_loop_stats, printf("%32s lag %10.2f millis, threshold %10.2f, ave %10.2f millis, count.%u\n",mp->name,OS_milliseconds() - mp->lastmilli,mp->threshold,mp->millisum/(mp->count > 0 ? mp->count: 1),mp->count);
        mp = &command_rpcloop_stats, printf("%32s lag %10.2f millis, threshold %10.2f, ave %10.2f millis, count.%u\n",mp->name,OS_milliseconds() - mp->lastmilli,mp->threshold,mp->millisum/(mp->count > 0 ? mp->count: 1),mp->count);
        mp = &queue_loop_stats, printf("%32s lag %10.2f millis, threshold %10.2f, ave %10.2f millis, count.%u\n",mp->name,OS_milliseconds() - mp->lastmilli,mp->threshold,mp->millisum/(mp->count > 0 ? mp->count: 1),mp->count);
        mp = &prices_loop_stats, printf("%32s lag %10.2f millis, threshold %10.2f, ave %10.2f millis, count.%u\n",mp->name,OS_milliseconds() - mp->lastmilli,mp->threshold,mp->millisum/(mp->count > 0 ? mp->count: 1),mp->count);
        mp = &LP_coinsloop_stats, printf("%32s lag %10.2f millis, threshold %10.2f, ave %10.2f millis, count.%u\n",mp->name,OS_milliseconds() - mp->lastmilli,mp->threshold,mp->millisum/(mp->count > 0 ? mp->count: 1),mp->count);
        mp = &LP_coinsloopBTC_stats, printf("%32s lag %10.2f millis, threshold %10.2f, ave %10.2f millis, count.%u\n",mp->name,OS_milliseconds() - mp->lastmilli,mp->threshold,mp->millisum/(mp->count > 0 ? mp->count: 1),mp->count);
        mp = &LP_coinsloopKMD_stats, printf("%32s lag %10.2f millis, threshold %10.2f, ave %10.2f millis, count.%u\n",mp->name,OS_milliseconds() - mp->lastmilli,mp->threshold,mp->millisum/(mp->count > 0 ? mp->count: 1),mp->count);
        mp = &LP_pubkeysloop_stats, printf("%32s lag %10.2f millis, threshold %10.2f, ave %10.2f millis, count.%u\n",mp->name,OS_milliseconds() - mp->lastmilli,mp->threshold,mp->millisum/(mp->count > 0 ? mp->count: 1),mp->count);
        mp = &LP_tradesloop_stats, printf("%32s lag %10.2f millis, threshold %10.2f, ave %10.2f millis, count.%u\n",mp->name,OS_milliseconds() - mp->lastmilli,mp->threshold,mp->millisum/(mp->count > 0 ? mp->count: 1),mp->count);
        mp = &LP_swapsloop_stats, printf("%32s lag %10.2f millis, threshold %10.2f, ave %10.2f millis, count.%u\n",mp->name,OS_milliseconds() - mp->lastmilli,mp->threshold,mp->millisum/(mp->count > 0 ? mp->count: 1),mp->count);
        mp = &LP_gcloop_stats, printf("%32s lag %10.2f millis, threshold %10.2f, ave %10.2f millis, count.%u\n",mp->name,OS_milliseconds() - mp->lastmilli,mp->threshold,mp->millisum/(mp->count > 0 ? mp->count: 1),mp->count);
    }
    else
    {
        if ( mp->lastmilli == 0. )
            mp->lastmilli = OS_milliseconds();
        else
        {
            mp->count++;
            millis = OS_milliseconds();
            elapsed = (millis - mp->lastmilli);
            mp->millisum += elapsed;
            if ( mp->threshold != 0. && elapsed > mp->threshold )
            {
                //if ( IAMLP == 0 )
                    printf("%32s elapsed %10.2f millis > threshold %10.2f, ave %10.2f millis, count.%u %s\n",mp->name,elapsed,mp->threshold,mp->millisum/mp->count,mp->count,LP_methodstr);
            }
            mp->lastmilli = millis;
        }
    }
}

#include "LP_include.h"

#ifndef NOTETOMIC
#include "LP_etomic.h"
#endif

portable_mutex_t LP_peermutex,LP_UTXOmutex,LP_utxomutex,LP_commandmutex,LP_cachemutex,LP_swaplistmutex,LP_forwardmutex,LP_pubkeymutex,LP_networkmutex,LP_psockmutex,LP_coinmutex,LP_messagemutex,LP_electrummutex,LP_butxomutex,LP_reservedmutex,LP_nanorecvsmutex,LP_tradebotsmutex,LP_gcmutex,LP_inusemutex,LP_cJSONmutex,LP_logmutex,LP_statslogmutex,LP_tradesmutex,LP_commandQmutex,LP_blockinit_mutex,LP_pendswap_mutex,LP_listmutex,LP_gtcmutex;
int32_t LP_canbind;
char *Broadcaststr,*Reserved_msgs[2][1000];
int32_t num_Reserved_msgs[2],max_Reserved_msgs[2];
struct LP_peerinfo  *LP_peerinfos,*LP_mypeer;
struct LP_forwardinfo *LP_forwardinfos;
struct iguana_info *LP_coins;
struct LP_pubkey_info *LP_pubkeyinfos;
struct LP_trade *LP_trades,*LP_tradesQ;

//uint32_t LP_deadman_switch;
uint16_t LP_fixed_pairport;//,LP_publicport;
uint32_t LP_lastnonce,LP_swap_endcritical,LP_swap_critical,LP_RTcount,LP_swapscount;
int32_t LP_STOP_RECEIVED,LP_numactive_LP;//,LP_mybussock = -1;
int32_t LP_mypubsock = -1,IPC_ENDPOINT = -1;
int32_t LP_cmdcount,LP_mypullsock = -1;
int32_t LP_numfinished,LP_showwif,IAMLP = 0;
double LP_profitratio = 1.;

struct LP_privkey { bits256 privkey; uint8_t rmd160[20]; };

struct LP_globals
{
    //struct LP_utxoinfo  *LP_utxoinfos[2],*LP_utxoinfos2[2];
    bits256 LP_mypub25519,LP_privkey,LP_mypriv25519,LP_passhash;
    uint64_t LP_skipstatus[10000], LP_required_etomic_balance;
    uint16_t netid;
    uint8_t LP_myrmd160[20],LP_pubsecp[33];
    uint32_t LP_sessionid,counter,mpnet;
    int32_t LP_IAMLP,LP_pendingswaps,USERPASS_COUNTER,LP_numprivkeys,initializing,waiting,LP_numskips;
    char seednode[64],USERPASS[65],USERPASS_WIFSTR[64],LP_myrmd160str[41],gui[65],LP_NXTaddr[64];
    struct LP_privkey LP_privkeys[100];
} G;

uint32_t LP_rand()
{
    uint32_t retval;
    retval = rand();
    retval = (retval << 7) ^ (retval >> 17) ^ rand();
    retval = (retval << 13) ^ (retval >> 13) ^ rand();
    retval = (retval << 17) ^ (retval >> 7) ^ rand();
    return(retval);
}

#include "LP_network.c"

char GLOBAL_DBDIR[] = { "DB" };
char LP_myipaddr[64],USERHOME[512] = { "/root" };
char LP_gui[65] = { "cli" };

// stubs

void tradebot_swap_balancingtrade(struct basilisk_swap *swap,int32_t iambob)
{
    
}

void tradebot_pendingadd(cJSON *tradejson,char *base,double basevolume,char *rel,double relvolume)
{
    // add to trades
}

char *LP_getdatadir()
{
    return(USERHOME);
}

char *blocktrail_listtransactions(char *symbol,char *coinaddr,int32_t num,int32_t skip)
{
    return(0);
}

#include "LP_mmjson.c"
#include "LP_socket.c"
#include "LP_secp.c"
#include "LP_bitcoin.c"
#include "LP_coins.c"
#include "LP_rpc.c"
#include "LP_mpnet.c"
#include "LP_NXT.c"
#include "LP_cache.c"
#include "LP_RTmetrics.c"
#include "LP_utxo.c"
#include "LP_prices.c"
#include "LP_scan.c"
#include "LP_transaction.c"
#include "LP_stats.c"
#include "LP_remember.c"
#include "LP_instantdex.c"
#include "LP_swap.c"
#include "LP_peers.c"
#include "LP_privkey.c"
#include "LP_forwarding.c"
#include "LP_signatures.c"
#include "LP_ordermatch.c"
#include "LP_tradebots.c"
#include "LP_messages.c"
#include "LP_commands.c"
*/

/// Process a previously queued command that wasn't handled by the RPC `dispatcher`.  
/// NB: It might be preferable to port more commands into the RPC `dispatcher`, rather than `lp_command_process`, because:  
/// 1) It allows us to more easily test such commands through the local HTTP endpoint;  
/// 2) It allows the command handler to run asynchronously and use more time wihtout slowing down the queue loop;  
/// 3) By being present in the `dispatcher` table the commands are easier to find and to be accounted for;  
/// 4) No need for `unsafe`, `CJSON` and `*mut c_char` there.
pub unsafe fn lp_command_process(
    ctx: MmArc,
    pub_sock: i32,
    json: Json,
    c_json: CJSON,
    stats_json_only: i32,
) -> *mut libc::c_char {
    let my_ip = fomat!((unwrap!(ctx.rpc_ip_port()).ip()) '\0');
    if !json["result"].is_null() || !json["error"].is_null() {
        null_mut()
    } else {
        if std::env::var("LOG_COMMANDS").is_ok() {
            log!("Got command: " [json]);
        }
        let _lock = SINGLE_THREADED_C_LOCK.lock();
        let mut trade_command = -1;
        if stats_json_only == 0 {
            trade_command = lp_trade_command(ctx.clone(), json);
        }
        if trade_command <= 0 {
            lp::stats_JSON(
                ctx.btc_ctx() as *mut c_void,
                my_ip.as_ptr() as *mut c_char,
                pub_sock,
                c_json.0,
                b"127.0.0.1\x00" as *const u8 as *const libc::c_char as *mut libc::c_char,
                stats_json_only as u16,
                0,
                1,
            )
        } else {
            null_mut()
        }
    }
}

/*
char *LP_decrypt(uint8_t decoded[LP_ENCRYPTED_MAXSIZE + crypto_box_ZEROBYTES],uint8_t *ptr,int32_t *recvlenp)
{
    uint8_t *nonce,*cipher; int32_t recvlen,cipherlen; char *jsonstr = 0;
    recvlen = *recvlenp;
    nonce = &ptr[2];
    cipher = &ptr[2 + crypto_box_NONCEBYTES];
    cipherlen = recvlen - (2 + crypto_box_NONCEBYTES);
    if ( cipherlen > 0 && cipherlen <= LP_ENCRYPTED_MAXSIZE + crypto_box_ZEROBYTES )
    {
        if ( (jsonstr= (char *)_SuperNET_decipher(nonce,cipher,decoded,cipherlen,GENESIS_PUBKEY,G.LP_mypriv25519)) != 0 )
        {
            recvlen = (cipherlen - crypto_box_ZEROBYTES);
            if ( strlen(jsonstr)+1 != recvlen )
            {
                printf("unexpected len %d vs recvlen.%d\n",(int32_t)strlen(jsonstr)+1,recvlen);
                jsonstr = 0;
            } //else printf("decrypted (%s)\n",jsonstr);
        }
    } else printf("cipher.%d too big for %d\n",cipherlen,LP_ENCRYPTED_MAXSIZE + crypto_box_ZEROBYTES);
    *recvlenp = recvlen;
    return(jsonstr);
}

char *LP_process_message(void *ctx,char *typestr,char *myipaddr,int32_t pubsock,uint8_t *ptr,int32_t recvlen,int32_t recvsock)
{
    static uint32_t dup,uniq;
    uint8_t jdecoded[LP_ENCRYPTED_MAXSIZE + crypto_box_ZEROBYTES]; int32_t i,len,cipherlen,datalen=0,duplicate=0,encrypted=0; char *method,*method2,*tmp,*cipherstr,*retstr=0,*jsonstr=0; cJSON *argjson; uint32_t crc32;
    //double millis = OS_milliseconds();
    crc32 = calc_crc32(0,&ptr[2],recvlen-2);
    if ( (crc32 & 0xff) == ptr[0] && ((crc32>>8) & 0xff) == ptr[1] )
        encrypted = 1;
    i = LP_crc32find(&duplicate,-1,crc32);
    if ( duplicate != 0 )
        dup++;
    else uniq++;
    portable_mutex_lock(&LP_commandmutex);
    if ( (LP_rand() % 100000) == 0 )
        printf("%s dup.%d (%u / %u) %.1f%% encrypted.%d recv.%u [%02x %02x] vs %02x %02x\n",typestr,duplicate,dup,dup+uniq,(double)100*dup/(dup+uniq),encrypted,crc32,ptr[0],ptr[1],crc32&0xff,(crc32>>8)&0xff);
    if ( duplicate == 0 )
    {
        if ( i >= 0 )
            LP_crc32find(&duplicate,i,crc32);
        if ( encrypted != 0 )
            jsonstr = LP_decrypt(jdecoded,ptr,&recvlen);
        else if ( (datalen= is_hexstr((char *)ptr,0)) > 0 )
        {
            datalen >>= 1;
            jsonstr = malloc(datalen + 1);
            decode_hex((void *)jsonstr,datalen,(char *)ptr);
            jsonstr[datalen] = 0;
        } else jsonstr = (char *)ptr;
        if ( jsonstr != 0 && (argjson= cJSON_Parse(jsonstr)) != 0 )
        {
            uint8_t decoded[LP_ENCRYPTED_MAXSIZE + crypto_box_ZEROBYTES];
            //printf("[%s]\n",jsonstr);
            cipherlen = 0;
            if ( (cipherstr= jstr(argjson,"cipher")) != 0 && (cipherlen= is_hexstr(cipherstr,0)) > 32 && cipherlen <= sizeof(decoded)*2 )
            {
                method2 = jstr(argjson,"method2");
                if ( (method= jstr(argjson,"method")) != 0 && (strcmp(method,"encrypted") == 0 ||(method2 != 0 && strcmp(method2,"encrypted") == 0)) )
                {
                    cipherlen >>= 1;
                    decode_hex(decoded,cipherlen,cipherstr);
                    crc32 = calc_crc32(0,&decoded[2],cipherlen-2);
                    if ( (tmp= LP_decrypt(jdecoded,decoded,&cipherlen)) != 0 )
                    {
                        jsonstr = tmp;
                        free_json(argjson);
                        argjson = cJSON_Parse(jsonstr);
                        recvlen = cipherlen;
                        encrypted = 1;
                        if ( (crc32 & 0xff) == decoded[0] && ((crc32>>8) & 0xff) == decoded[1] )
                        {
                            i = LP_crc32find(&duplicate,-1,crc32);
                            if ( duplicate == 0 && i >= 0 )
                                LP_crc32find(&duplicate,i,crc32);
                        }
                        printf("%02x %02x %08x duplicate.%d decrypted.(%s)\n",decoded[0],decoded[1],crc32,duplicate,jsonstr);
                    }
                    else
                    {
                        //printf("packet not for this node %u\n",crc32);
                    }
                } else printf("error (%s) method is %s\n",jsonstr,method);
            }
            if ( jsonstr != 0 && argjson != 0 )
            {
                len = (int32_t)strlen(jsonstr) + 1;
                if ( (method= jstr(argjson,"method")) != 0 && strcmp(method,"gettradestatus") != 0 && strcmp(method,"psock") != 0 && strcmp(method,"broadcast") == 0 )
                {
                    bits256 zero; cJSON *reqjson; char *cipherstr; int32_t cipherlen; uint8_t cipher[LP_ENCRYPTED_MAXSIZE];
                    if ( (reqjson= LP_dereference(argjson,"broadcast")) != 0 )
                    {
                        Broadcaststr = jprint(reqjson,0);
                        if ( (cipherstr= jstr(reqjson,"cipher")) != 0 )
                        {
                            cipherlen = (int32_t)strlen(cipherstr) >> 1;
                            if ( cipherlen <= sizeof(cipher) )
                            {
                                decode_hex(cipher,cipherlen,cipherstr);
                                LP_queuesend(calc_crc32(0,&cipher[2],cipherlen-2),LP_mypubsock,"","",cipher,cipherlen);
                            } else retstr = clonestr("{\"error\":\"cipher too big\"}");
                        }
                        else
                        {
                            memset(zero.bytes,0,sizeof(zero));
                            if ( 0 && (method= jstr(reqjson,"method")) != 0 && (strcmp(method,"tradestatus") == 0) )
                                    printf("broadcast.(%s)\n",Broadcaststr);
                            LP_reserved_msg(0,"","",zero,jprint(reqjson,0));
                        }
                        retstr = clonestr("{\"result\":\"success\"}");
                        free_json(reqjson);
                    } else retstr = clonestr("{\"error\":\"couldnt dereference sendmessage\"}");
                }
                else
                {
                    LP_queuecommand(0,jsonstr,pubsock,0,0);
                    //if ( (retstr= LP_command_process(ctx,myipaddr,pubsock,argjson,&((uint8_t *)ptr)[len],recvlen - len)) != 0 )
                    //{
                    //}
                }
            }
            if ( argjson != 0 )
                free_json(argjson);
        }
    } //else printf("DUPLICATE.(%s)\n",(char *)ptr);
    portable_mutex_unlock(&LP_commandmutex);
    if ( jsonstr != 0 && (void *)jsonstr != (void *)ptr && encrypted == 0 )
        free(jsonstr);
    return(retstr);
}

int32_t LP_sock_check(char *typestr,void *ctx,char *myipaddr,int32_t pubsock,int32_t sock,char *remoteaddr,int32_t maxdepth)
{
    static char *line;
    int32_t recvlen=1,msglen,nonz = 0; cJSON *recvjson; void *ptr,*msg; char methodstr[64],*decodestr,*retstr,*str; struct nn_pollfd pfd;
    if ( line == 0 )
        line = calloc(1,1024*1024);
    if ( sock >= 0 )
    {
        while ( nonz < maxdepth && recvlen > 0 )
        {
            decodestr = 0;
            nonz++;
            memset(&pfd,0,sizeof(pfd));
            pfd.fd = sock;
            pfd.events = NN_POLLIN;
            if ( nn_poll(&pfd,1,1) != 1 )
                break;
            ptr = 0;
            if ( (recvlen= nn_recv(sock,&ptr,NN_MSG,0)) > 0 )
            {
                //printf("%s nn_recv.%d\n",typestr,recvlen);
                decodestr = 0;
                if ( recvlen > 32768 )
                {
                    printf("unexpectedly large packet\n");
                }
                else
                {
                    msg = ptr;
                    msglen = recvlen;
                    if ( (recvjson= cJSON_Parse((char *)ptr)) == 0 )
                    {
                        if ( (decodestr= MMJSON_decode(ptr,recvlen)) != 0 )
                        {
                            if ( (recvjson= cJSON_Parse(decodestr)) != 0 )
                            {
                                msg = decodestr;
                                msglen = (int32_t)strlen(decodestr) + 1;
                            }
                            //printf("decoded.(%s)\n",decodestr);
                        } else printf("couldnt decode linebuf[%d]\n",recvlen);
                    }
                    methodstr[0] = 0;
                    if ( recvjson != 0 )
                    {
                        safecopy(LP_methodstr,jstr(recvjson,"method"),sizeof(LP_methodstr));
                        free_json(recvjson);
                    }
                    int32_t validreq = 1;
                    /*if ( strlen((char *)ptr)+sizeof(bits256) <= recvlen )
                     {
                     if ( LP_magic_check(ptr,recvlen,remoteaddr) <= 0 )
                     {
                     //printf("magic check error\n");
                     } else validreq = 1;
                     recvlen -= sizeof(bits256);
                     }*/
                    if ( validreq != 0 )
                    {
                        if ( (retstr= LP_process_message(ctx,typestr,myipaddr,pubsock,msg,msglen,sock)) != 0 )
                            free(retstr);
                        
                        if ( Broadcaststr != 0 )
                        {
                            //printf("self broadcast.(%s)\n",Broadcaststr);
                            str = Broadcaststr;
                            Broadcaststr = 0;
                            LP_queuecommand(0,str,pubsock,0,0);
                            /*if ( (argjson= cJSON_Parse(str)) != 0 )
                            {
                                //portable_mutex_lock(&LP_commandmutex);
                                if ( LP_tradecommand(0,ctx,myipaddr,pubsock,argjson,0,0) <= 0 )
                                {
                                    if ( (retstr= stats_JSON(ctx,0,myipaddr,pubsock,argjson,remoteaddr,0)) != 0 )
                                        free(retstr);
                                }
                                //portable_mutex_unlock(&LP_commandmutex);
                                free_json(argjson);
                            }*/
                            free(str);
                        }
                    }
                }
            }
            if ( ptr != 0 )
            {
                nn_freemsg(ptr), ptr = 0;
                //free(buf);
            }
            if ( decodestr != 0 )
                free(decodestr);
        }
    }
    return(nonz);
}

int32_t LP_nanomsg_recvs(void *ctx)
{
    int32_t n=0,nonz = 0; char *origipaddr; struct LP_peerinfo *peer,*tmp;
    if ( (origipaddr= LP_myipaddr) == 0 )
        origipaddr = "127.0.0.1";
    portable_mutex_lock(&LP_nanorecvsmutex);
    HASH_ITER(hh,LP_peerinfos,peer,tmp)
    {
        if ( n++ > 0 && peer->errors >= LP_MAXPEER_ERRORS )
        {
            if ( (LP_rand() % 10000) == 0 )
                peer->errors--;
            else
            {
                //printf("skip %s\n",peer->ipaddr);
                continue;
            }
        }
        nonz += LP_sock_check("SUB",ctx,origipaddr,LP_mypubsock,peer->subsock,peer->ipaddr,1);
    }
    /*HASH_ITER(hh,LP_coins,coin,ctmp) // firstrefht,firstscanht,lastscanht
     {
     if ( coin->inactive != 0 )
     continue;
     if ( coin->bussock >= 0 )
     nonz += LP_sock_check(coin->symbol,ctx,origipaddr,-1,coin->bussock,LP_profitratio - 1.);
     }*/
    if ( LP_mypullsock >= 0 )
    {
        nonz += LP_sock_check("PULL",ctx,origipaddr,-1,LP_mypullsock,"127.0.0.1",1);
    }
    portable_mutex_unlock(&LP_nanorecvsmutex);
    //if ( G.mpnet != 0 )
        LP_mpnet_check(ctx,origipaddr,LP_mypubsock);
    return(nonz);
}

void command_rpcloop(void *ctx)
{
    int32_t nonz = 0;
    strcpy(command_rpcloop_stats.name,"command_rpcloop");
    command_rpcloop_stats.threshold = 2500.;
    while ( LP_STOP_RECEIVED == 0 )
    {
        if ( G.initializing != 0 )
        {
            sleep(1);
            continue;
        }
        LP_millistats_update(&command_rpcloop_stats);
        nonz = LP_nanomsg_recvs(ctx);
        //if ( LP_mybussock >= 0 )
        //    nonz += LP_sock_check("BUS",ctx,origipaddr,-1,LP_mybussock);
        if ( nonz == 0 )
        {
            if ( IAMLP != 0 )
                usleep(10000);
            else usleep(50000);
        }
        else if ( IAMLP == 0 )
            usleep(1000);
    }
}

void LP_coinsloop(void *_coins)
{
    static int32_t didfilescreate;
    struct LP_address *ap=0; struct LP_transaction *tx; cJSON *retjson; struct LP_address_utxo *up,*tmp; struct iguana_info *coin,*ctmp; char str[65],*retstr,*hexstr,*txidstr; struct electrum_info *ep,*backupep=0; bits256 zero; int32_t notarized,oldht,j,nonz; char *coins = _coins;
    if ( strcmp("BTC",coins) == 0 )
    {
        strcpy(LP_coinsloopBTC_stats.name,"BTC coin loop");
        LP_coinsloopBTC_stats.threshold = 200000.;
    }
    else if ( strcmp("KMD",coins) == 0 )
    {
        strcpy(LP_coinsloopKMD_stats.name,"KMD coin loop");
        LP_coinsloopKMD_stats.threshold = 100000.;
    }
    else
    {
        strcpy(LP_coinsloop_stats.name,"other coins loop");
        LP_coinsloop_stats.threshold = 50000.;
    }
    while ( LP_STOP_RECEIVED == 0 )
    {
        if ( G.initializing != 0 )
        {
            sleep(1);
            continue;
        }
        if ( strcmp("BTC",coins) == 0 )
            LP_millistats_update(&LP_coinsloopBTC_stats);
        else if ( strcmp("KMD",coins) == 0 )
            LP_millistats_update(&LP_coinsloopKMD_stats);
        else LP_millistats_update(&LP_coinsloop_stats);
        nonz = 0;
        HASH_ITER(hh,LP_coins,coin,ctmp) // firstrefht,firstscanht,lastscanht
        {
            if ( coins != 0 )
            {
                if ( coins[0] != 0 )
                {
                    if ( strcmp(coins,coin->symbol) != 0 )
                        continue;
                }
                else // avoid hardcode special case LP_coinsloop
                {
                    if ( strcmp("BTC",coin->symbol) == 0 || strcmp("KMD",coin->symbol) == 0 )
                        continue;
                }
            }
            if ( coin->smartaddr[0] == 0 )
            {
                //printf("%s has no smartaddress??\n",coin->symbol);
                continue;
            }
            if ( didfilescreate == 0 && strcmp("KMD",coin->symbol) == 0 )
            {
                LP_instantdex_filescreate(coin->smartaddr);
                didfilescreate = 1;
            }
            memset(&zero,0,sizeof(zero));
            if ( coin->inactive != 0 )
                continue;
            if ( coin->did_addrutxo_reset == 0 )
            {
                int32_t num;
                LP_address_utxo_reset(&num,coin);
                coin->did_addrutxo_reset = 1;
            }
            //free_json(LP_address_balance(coin,coin->smartaddr,1)); expensive invoking gettxout
            if ( coin->do_autofill_merge != 0 )
            {
                if ( (retstr= LP_autofillbob(coin,coin->do_autofill_merge*1.02)) != 0 )
                {
                    if ( (retjson= cJSON_Parse(retstr)) != 0 )
                    {
                        if ( (hexstr= jstr(retjson,"hex")) != 0 )
                        {
                            if ( (txidstr= LP_sendrawtransaction(coin->symbol,hexstr,0)) != 0 )
                            {
                                printf("autofill created %s\n",txidstr);
                                free(txidstr);
                                coin->fillsatoshis = coin->do_autofill_merge;
                                coin->do_autofill_merge = 0;
                                coin->bobfillheight = LP_getheight(&notarized,coin);
                            }
                        }
                        free_json(retjson);
                    }
                    free(retstr);
                }
            }
            if ( coin->longestchain == 1 ) // special init value
                coin->longestchain = LP_getheight(&notarized,coin);
            if ( (ep= coin->electrum) != 0 )
            {
                if ( (backupep= ep->prev) == 0 )
                    backupep = ep;
                if ( (retjson= electrum_address_listunspent(coin->symbol,ep,&retjson,coin->smartaddr,1,zero,zero)) != 0 )
                    free_json(retjson);
                if ( (ap= LP_addressfind(coin,coin->smartaddr)) != 0 )
                {
                    DL_FOREACH_SAFE(ap->utxos,up,tmp)
                    {
                        if ( up->U.height > 0 && up->spendheight < 0 )
                        {
                            if ( up->SPV == 0 )
                            {
                                nonz++;
                                up->SPV = LP_merkleproof(coin,coin->smartaddr,backupep,up->U.txid,up->U.height);
                                if ( up->SPV > 0 )
                                {
                                    if ( (tx= LP_transactionfind(coin,up->U.txid)) != 0 && tx->SPV == 0 )
                                    {
                                        tx->SPV = up->SPV;
                                        //printf("%s %s: SPV.%d\n",coin->symbol,bits256_str(str,up->U.txid),up->SPV);
                                    }
                                }
                            }
                            else if ( up->SPV == -1 )
                            {
                                nonz++;
                                printf("SPV failure for %s %s\n",coin->symbol,bits256_str(str,up->U.txid));
                                oldht = up->U.height;
                                LP_txheight_check(coin,ap->coinaddr,up->U.txid);
                                if ( oldht != up->U.height )
                                    up->SPV = LP_merkleproof(coin,coin->smartaddr,backupep,up->U.txid,up->U.height);
                                if ( up->SPV <= 0 )
                                    up->SPV = -2;
                                else printf("%s %s: corrected SPV.%d\n",coin->symbol,bits256_str(str,up->U.txid),up->SPV);
                            }
                        }
                    }
                }
                while ( ep != 0 )
                {
                    if ( time(NULL) > ep->keepalive+LP_ELECTRUM_KEEPALIVE )
                    {
                        //printf("%s electrum.%p needs a keepalive: lag.%d\n",ep->symbol,ep,(int32_t)(time(NULL) - ep->keepalive));
                        if ( (retjson= electrum_banner(coin->symbol,ep,&retjson)) != 0 )
                            free_json(retjson);
                        ep->keepalive = (uint32_t)time(NULL);
                    }
                    ep = ep->prev;
                }
                continue;
            }
            if ( coin->firstrefht == 0 )
                continue;
            else if ( coin->firstscanht == 0 )
                coin->lastscanht = coin->firstscanht = coin->firstrefht;
            else if ( coin->firstrefht < coin->firstscanht )
            {
                printf("detected %s firstrefht.%d < firstscanht.%d\n",coin->symbol,coin->firstrefht,coin->firstscanht);
                coin->lastscanht = coin->firstscanht = coin->firstrefht;
            }
            if ( coin->lastscanht == coin->longestchain+1 )
            {
                //printf("%s lastscanht.%d is longest.%d + 1\n",coin->symbol,coin->lastscanht,coin->longestchain);
                continue;
            }
            else if ( coin->lastscanht > coin->longestchain+1 )
            {
                printf("detected chain rewind lastscanht.%d vs longestchain.%d, first.%d ref.%d\n",coin->lastscanht,coin->longestchain,coin->firstscanht,coin->firstrefht);
                LP_undospends(coin,coin->longestchain-1);
                //LP_mempoolscan(coin->symbol,zero);
                coin->lastscanht = coin->longestchain - 1;
                if ( coin->firstscanht < coin->lastscanht )
                    coin->lastscanht = coin->firstscanht;
                continue;
            }
            //if ( strcmp(coin->symbol,"BTC") != 0 && strcmp(coin->symbol,"KMD") != 0 ) // SPV as backup
            if ( coin->lastscanht < coin->longestchain )
            {
                nonz++;
                if ( strcmp("BTC",coins) == 0 )//&& coin->lastscanht < coin->longestchain-3 )
                    printf("[%s]: %s ref.%d scan.%d to %d, longest.%d\n",coins,coin->symbol,coin->firstrefht,coin->firstscanht,coin->lastscanht,coin->longestchain);
                for (j=0; j<100; j++)
                {
                    if ( LP_blockinit(coin,coin->lastscanht) < 0 )
                    {
                        printf("please ignore this blockinit.%s %d error\n",coin->symbol,coin->lastscanht);
                        sleep(10);
                        break;
                    }
                    coin->lastscanht++;
                    if ( coin->lastscanht == coin->longestchain+1 || strcmp("BTC",coins) == 0 )
                        break;
                }
                if ( strcmp("BTC",coins) == 0 )
                    printf("done [%s]: %s ref.%d scan.%d to %d, longest.%d\n",coins,coin->symbol,coin->firstrefht,coin->firstscanht,coin->lastscanht,coin->longestchain);
            }
        }
        if ( coins == 0 )
            return;
        //if ( nonz == 0 )
            usleep(100000);
    }
}

int32_t LP_mainloop_iter(void *ctx,char *myipaddr,struct LP_peerinfo *mypeer,int32_t pubsock)
{
    static uint32_t counter;//,didinstantdex;
    struct iguana_info *coin,*ctmp; char *origipaddr; uint32_t now; int32_t notarized,height,nonz = 0;
    if ( (origipaddr= myipaddr) == 0 )
        origipaddr = "127.0.0.1";
    if ( mypeer == 0 )
        myipaddr = "127.0.0.1";
    HASH_ITER(hh,LP_coins,coin,ctmp) // firstrefht,firstscanht,lastscanht
    {
        now = (uint32_t)time(NULL);
#ifdef bruteforce
        if ( IAMLP != 0 && coin->inactive == 0 && coin->electrum == 0 && didinstantdex == 0 && strcmp("KMD",coin->symbol) == 0 )
        {
            LP_instantdex_deposits(coin);
            didinstantdex = now;
        }
#endif
        /*if ( (coin->addr_listunspent_requested != 0 && now > coin->lastpushtime+LP_ORDERBOOK_DURATION*.5) || now > coin->lastpushtime+LP_ORDERBOOK_DURATION*5 )
        {
            //printf("PUSH addr_listunspent_requested %u\n",coin->addr_listunspent_requested);
            coin->lastpushtime = (uint32_t)now;
            LP_smartutxos_push(coin);
            coin->addr_listunspent_requested = 0;
        }*/
        if ( coin->electrum == 0 && coin->inactive == 0 && now > coin->lastgetinfo+LP_GETINFO_INCR )
        {
            nonz++;
            if ( (height= LP_getheight(&notarized,coin)) > coin->longestchain )
            {
                coin->longestchain = height;
                if ( notarized != 0 && notarized > coin->notarized )
                {
                    coin->notarized = notarized;
                    if ( IAMLP != 0 )
                        LP_dPoW_broadcast(coin);
                }
                if ( 0 && coin->firstrefht != 0 )
                    printf(">>>>>>>>>> set %s longestchain %d (ref.%d [%d, %d])\n",coin->symbol,height,coin->firstrefht,coin->firstscanht,coin->lastscanht);
            } //else LP_mempoolscan(coin->symbol,zero);
            coin->lastgetinfo = (uint32_t)now;
        }
    }
    counter++;
    return(nonz);
}

int my_strncasecmp(const char *s1,const char *s2,size_t n)
{
    size_t i = 0;
    while ( i < n )
    {
        char c1 = s1[i];
        char c2 = s2[i];
        if ( c1 >= 'A' && c1 <= 'Z')
            c1 = (c1 - 'A') + 'a';
        if ( c2 >= 'A' && c2 <= 'Z')
            c2 = (c2 - 'A') + 'a';
        if ( c1 < c2 )
            return(-1);
        if ( c1 > c2 )
            return(1);
        if ( c1 == 0 )
            return(0);
        ++i;
    }
    return(0);
}

void bech32_tests()
{
    //char *test = "an83characterlonghumanreadablepartthatcontainsthenumber1andtheexcludedcharactersbio1tt5tgs";
    //char *test = "bitcoincash:qpm2qsznhks23z7629mms6s4cwef74vcwvy22gdx6a";
    //char *test = "bitcoincash:qr95sy3j9xwd2ap32xkykttr4cvcu7as4y0qverfuy";
    //char *test = "prefix:x64nx6hz";
    char *test = "bitcoincash:pq4p38fll9uuh2mzkesqhmgt66du4u0zzy92jchqqa"; // 35Xbnq3kLoNsjN67knFewiRc9fqewrCzMW
    uint8_t data[82],data2[64],rmd160[21],addrtype; char rebuild[92],hrp[84]; int32_t data_len,data_len2; int32_t i;
    if ( bech32_decode(hrp,data,&data_len,test) == 0 )
    {
        printf("bech32_decode fails: '%s'\n",test);
    }
    else
    {
        bitcoin_addr2rmd160("BCH",0,&addrtype,rmd160,"pq4p38fll9uuh2mzkesqhmgt66du4u0zzy92jchqqa");
        bitcoin_address("BTC",rebuild,0,5,rmd160,20);
        for (i=0; i<20; i++)
            printf("%02x",rmd160[i]);
        printf("addr2rmd160 %d -> %s\n",addrtype,rebuild);
        
        data_len2 = 0;
        if ( bech32_convert_bits(data2,&data_len2,8,data,data_len,5,0) == 0 )
            printf("error converting data5\n");
        for (i=0; i<data_len2; i++)
            printf("%02x",data2[i]);
        printf(" compacted 5's -> %d\n",data_len2);
        bitcoin_addr2rmd160("BTC",0,&addrtype,rmd160+1,"35Xbnq3kLoNsjN67knFewiRc9fqewrCzMW");
        for (i=0; i<data_len; i++)
            printf("%02x",data[i]);
        printf(" datalen.%d <- %s (%s) -> ",(int32_t)data_len,test,"35Xbnq3kLoNsjN67knFewiRc9fqewrCzMW");
        for (i=0; i<20; i++)
            printf("%02x",rmd160[i+1]);
        printf("\n");
    }
    data_len2 = 0;
    rmd160[0] = (1 << 3);
    bech32_convert_bits(data2,&data_len2,5,rmd160,21,8,1);
    for (i=0; i<data_len2; i++)
        printf("%02x",data2[i]);
    printf(" converted bits.%d\n",(int32_t)data_len2);
    if ( bech32_encode(rebuild,hrp,data2,data_len2) == 0 )
    {
        for (i=0; i<data_len; i++)
            printf("%02x",data[i]);
        printf(" bech32_encode fails: '%s' -> hrp.(%s) datalen.%d\n",test,hrp,(int32_t)data_len);
    }
    if ( my_strncasecmp(rebuild,test,92))
    {
        printf("bech32_encode produces incorrect result: '%s' vs (%s)\n",test,rebuild);
    }
    printf("end of bech32 tests\n");
}

char *Notaries_elected1[][4] =
{
    {"0dev1_jl777", "03b7621b44118017a16043f19b30cc8a4cfe068ac4e42417bae16ba460c80f3828", "RNJmgYaFF5DbnrNUX6pMYz9rcnDKC2tuAc", "GWsW2A1ud72KoKJZysVLtEAYmgYZZzbMxG" },
    {"0dev2_kolo", "030f34af4b908fb8eb2099accb56b8d157d49f6cfb691baa80fdd34f385efed961" },
    {"0dev3_kolo", "025af9d2b2a05338478159e9ac84543968fd18c45fd9307866b56f33898653b014" },
    {"0dev4_decker", "028eea44a09674dda00d88ffd199a09c9b75ba9782382cc8f1e97c0fd565fe5707" },
    {"a-team_SH", "03b59ad322b17cb94080dc8e6dc10a0a865de6d47c16fb5b1a0b5f77f9507f3cce" },
    {"artik_AR", "029acf1dcd9f5ff9c455f8bb717d4ae0c703e089d16cf8424619c491dff5994c90" },
    {"artik_EU", "03f54b2c24f82632e3cdebe4568ba0acf487a80f8a89779173cdb78f74514847ce" },
    {"artik_NA", "0224e31f93eff0cc30eaf0b2389fbc591085c0e122c4d11862c1729d090106c842" },
    {"artik_SH", "02bdd8840a34486f38305f311c0e2ae73e84046f6e9c3dd3571e32e58339d20937" },
    {"badass_EU", "0209d48554768dd8dada988b98aca23405057ac4b5b46838a9378b95c3e79b9b9e" },
    {"badass_NA", "02afa1a9f948e1634a29dc718d218e9d150c531cfa852843a1643a02184a63c1a7" }, // 10
    {"batman_AR", "033ecb640ec5852f42be24c3bf33ca123fb32ced134bed6aa2ba249cf31b0f2563" },
    {"batman_SH", "02ca5898931181d0b8aafc75ef56fce9c43656c0b6c9f64306e7c8542f6207018c" },
    {"ca333_EU", "03fc87b8c804f12a6bd18efd43b0ba2828e4e38834f6b44c0bfee19f966a12ba99" },
    {"chainmakers_EU", "02f3b08938a7f8d2609d567aebc4989eeded6e2e880c058fdf092c5da82c3bc5ee" },
    {"chainmakers_NA", "0276c6d1c65abc64c8559710b8aff4b9e33787072d3dda4ec9a47b30da0725f57a" },
    {"chainstrike_SH", "0370bcf10575d8fb0291afad7bf3a76929734f888228bc49e35c5c49b336002153" },
    {"cipi_AR", "02c4f89a5b382750836cb787880d30e23502265054e1c327a5bfce67116d757ce8" },
    {"cipi_NA", "02858904a2a1a0b44df4c937b65ee1f5b66186ab87a751858cf270dee1d5031f18" },
    {"crackers_EU", "03bc819982d3c6feb801ec3b720425b017d9b6ee9a40746b84422cbbf929dc73c3" },
    {"crackers_NA", "03205049103113d48c7c7af811b4c8f194dafc43a50d5313e61a22900fc1805b45" }, // 20
    {"dwy_EU", "0259c646288580221fdf0e92dbeecaee214504fdc8bbdf4a3019d6ec18b7540424" },
    {"emmanux_SH", "033f316114d950497fc1d9348f03770cd420f14f662ab2db6172df44c389a2667a" },
    {"etszombi_EU", "0281b1ad28d238a2b217e0af123ce020b79e91b9b10ad65a7917216eda6fe64bf7" },
    {"fullmoon_AR", "03380314c4f42fa854df8c471618751879f9e8f0ff5dbabda2bd77d0f96cb35676" },
    {"fullmoon_NA", "030216211d8e2a48bae9e5d7eb3a42ca2b7aae8770979a791f883869aea2fa6eef" },
    {"fullmoon_SH", "03f34282fa57ecc7aba8afaf66c30099b5601e98dcbfd0d8a58c86c20d8b692c64" },
    {"goldenman_EU", "02d6f13a8f745921cdb811e32237bb98950af1a5952be7b3d429abd9152f8e388d" },
    {"indenodes_AR", "02ec0fa5a40f47fd4a38ea5c89e375ad0b6ddf4807c99733c9c3dc15fb978ee147" },
    {"indenodes_EU", "0221387ff95c44cb52b86552e3ec118a3c311ca65b75bf807c6c07eaeb1be8303c" },
    {"indenodes_NA", "02698c6f1c9e43b66e82dbb163e8df0e5a2f62f3a7a882ca387d82f86e0b3fa988" }, // 30
    {"indenodes_SH", "0334e6e1ec8285c4b85bd6dae67e17d67d1f20e7328efad17ce6fd24ae97cdd65e" },
    {"jackson_AR", "038ff7cfe34cb13b524e0941d5cf710beca2ffb7e05ddf15ced7d4f14fbb0a6f69" },
    {"jeezy_EU", "023cb3e593fb85c5659688528e9a4f1c4c7f19206edc7e517d20f794ba686fd6d6" },
    {"karasugoi_NA", "02a348b03b9c1a8eac1b56f85c402b041c9bce918833f2ea16d13452309052a982" },
    {"komodoninja_EU", "038e567b99806b200b267b27bbca2abf6a3e8576406df5f872e3b38d30843cd5ba" },
    {"komodoninja_SH", "033178586896915e8456ebf407b1915351a617f46984001790f0cce3d6f3ada5c2" },
    {"komodopioneers_SH", "033ace50aedf8df70035b962a805431363a61cc4e69d99d90726a2d48fb195f68c" },
    {"libscott_SH", "03301a8248d41bc5dc926088a8cf31b65e2daf49eed7eb26af4fb03aae19682b95" },
    {"lukechilds_AR", "031aa66313ee024bbee8c17915cf7d105656d0ace5b4a43a3ab5eae1e14ec02696" },
    {"madmax_AR", "03891555b4a4393d655bf76f0ad0fb74e5159a615b6925907678edc2aac5e06a75" }, // 40
    {"meshbits_AR", "02957fd48ae6cb361b8a28cdb1b8ccf5067ff68eb1f90cba7df5f7934ed8eb4b2c" },
    {"meshbits_SH", "025c6e94877515dfd7b05682b9cc2fe4a49e076efe291e54fcec3add78183c1edb" },
    {"metaphilibert_AR", "02adad675fae12b25fdd0f57250b0caf7f795c43f346153a31fe3e72e7db1d6ac6" },
    {"metaphilibert_SH", "0284af1a5ef01503e6316a2ca4abf8423a794e9fc17ac6846f042b6f4adedc3309" },
    {"patchkez_SH", "0296270f394140640f8fa15684fc11255371abb6b9f253416ea2734e34607799c4" },
    {"pbca26_NA", "0276aca53a058556c485bbb60bdc54b600efe402a8b97f0341a7c04803ce204cb5" },
    {"peer2cloud_AR", "034e5563cb885999ae1530bd66fab728e580016629e8377579493b386bf6cebb15" },
    {"peer2cloud_SH", "03396ac453b3f23e20f30d4793c5b8ab6ded6993242df4f09fd91eb9a4f8aede84" },
    {"polycryptoblog_NA", "02708dcda7c45fb54b78469673c2587bfdd126e381654819c4c23df0e00b679622" },
    {"hyper_AR", "020f2f984d522051bd5247b61b080b4374a7ab389d959408313e8062acad3266b4" }, // 50
    {"hyper_EU", "03d00cf9ceace209c59fb013e112a786ad583d7de5ca45b1e0df3b4023bb14bf51" },
    {"hyper_SH", "0383d0b37f59f4ee5e3e98a47e461c861d49d0d90c80e9e16f7e63686a2dc071f3" },
    {"hyper_NA", "03d91c43230336c0d4b769c9c940145a8c53168bf62e34d1bccd7f6cfc7e5592de" },
    {"popcornbag_AR", "02761f106fb34fbfc5ddcc0c0aa831ed98e462a908550b280a1f7bd32c060c6fa3" },
    {"popcornbag_NA", "03c6085c7fdfff70988fda9b197371f1caf8397f1729a844790e421ee07b3a93e8" },
    {"alien_AR", "0348d9b1fc6acf81290405580f525ee49b4749ed4637b51a28b18caa26543b20f0" },
    {"alien_EU", "020aab8308d4df375a846a9e3b1c7e99597b90497efa021d50bcf1bbba23246527" },
    {"thegaltmines_NA", "031bea28bec98b6380958a493a703ddc3353d7b05eb452109a773eefd15a32e421" },
    {"titomane_AR", "029d19215440d8cb9cc6c6b7a4744ae7fb9fb18d986e371b06aeb34b64845f9325" },
    {"titomane_EU", "0360b4805d885ff596f94312eed3e4e17cb56aa8077c6dd78d905f8de89da9499f" }, // 60
    {"titomane_SH", "03573713c5b20c1e682a2e8c0f8437625b3530f278e705af9b6614de29277a435b" },
    {"webworker01_NA", "03bb7d005e052779b1586f071834c5facbb83470094cff5112f0072b64989f97d7" },
    {"xrobesx_NA", "03f0cc6d142d14a40937f12dbd99dbd9021328f45759e26f1877f2a838876709e1" },
};

void gameaddrs()
{
    struct iguana_info *gamecoin,*kmdcoin; int32_t i; uint8_t pubkey33[33]; char gameaddr[64],kmdaddr[64];
    gamecoin = LP_coinfind("GAME");
    kmdcoin = LP_coinfind("KMD");
    if ( gamecoin != 0 && kmdcoin != 0 )
    {
        for (i=0; i<64; i++)
        {
            decode_hex(pubkey33,33,Notaries_elected1[i][1]);
            bitcoin_address(gamecoin->symbol,gameaddr,gamecoin->taddr,gamecoin->pubtype,pubkey33,33);
            bitcoin_address(kmdcoin->symbol,kmdaddr,kmdcoin->taddr,kmdcoin->pubtype,pubkey33,33);
            printf("{\"%s\", \"%s\", \"%s\", \"%s\"},\n",Notaries_elected1[i][0],Notaries_elected1[i][1],kmdaddr,gameaddr);
        }
    }
}

*/

// TODO: Use MM2-nightly seed nodes.
//       MM1 nodes no longer compatible due to the UTXO reforms in particular.
//       We might also diverge in how we handle the p2p communication in the future.

/// Aka `default_LPnodes`. Initial nodes of the peer-to-peer network.
const P2P_SEED_NODES: [&'static str; 5] = [
    "5.9.253.195",
    "173.212.225.176",
    "136.243.45.140",
    "23.254.202.142",
    "45.32.19.196"
];

/// Default seed nodes for netid 9999 that is used for MM2 testing
const P2P_SEED_NODES_9999: [&'static str; 3] = [
    "195.201.116.176",
    "46.4.87.18",
    "46.4.78.11",
];

/// Setup the peer-to-peer network.
#[allow(unused_variables)]  // delme
pub unsafe fn lp_initpeers (ctx: &MmArc, pubsock: i32, mut mypeer: *mut lp::LP_peerinfo, myipaddr: &IpAddr, myport: u16,
                            netid: u16, seednodes: Option<Vec<String>>) -> Result<(), String> {
    {
        let mut status = ctx.log.status_handle();
        while lp::G.waiting == 0 {
            status.status (&[&"lp_init_peers"], "Waiting for `G.waiting`…");
            sleep (Duration::from_millis (100))
        }
        status.append (" Done.");
    }

    // Pick our ports.
    let (mut pullport, mut pubport, mut busport) = (0, 0, 0);
    lp::LP_ports (&mut pullport, &mut pubport, &mut busport, netid);
    // Add ourselves into the list of known peers.
    let myipaddr_c = try_s! (CString::new (fomat! ((myipaddr))));
    mypeer = lp::LP_addpeer (mypeer, pubsock, myipaddr_c.as_ptr() as *mut c_char, myport, pullport, pubport, 1, lp::G.LP_sessionid, netid);
    lp::LP_mypeer = mypeer;
    if mypeer == null_mut() {return ERR! ("Error adding {} into the p2p ring", myipaddr)}

    type IP<'a> = Cow<'a, str>;

    /// True if the node is a liquid provider (e.g. Bob, Maker).  
    /// NB: We want the peers to be equal, freely functioning as either a Bob or an Alice, and I wonder how the p2p LP flags are affected by that.
    type IsLp = bool;

    let seeds: Vec<(IP, IsLp)> = if let Some (seednodes) = seednodes {
        for seednode in seednodes.iter() {
            // A custom `seednode` is often used in automatic or manual tests
            // in order to directly give the Taker the address of the Maker.
            // We don't want to unnecessarily spam the friendlist of a public seed node,
            // but for a custom `seednode` we invoke the `investigate_peer`,
            // facilitating direct `peers` communication between the two.
            try_s!(peers::investigate_peer (ctx, &seednode, pubport + 1));
        }
        seednodes.into_iter().map(|ip| (Cow::Owned (ip), true)).collect()
    } else if netid > 0 && netid < 9 {
        vec! [(format! ("5.9.253.{}", 195 + netid) .into(), true)]
    } else if netid == 0 { // Default production netid is 0.
        P2P_SEED_NODES.iter().map (|ip| (Cow::Borrowed (&ip[..]), false)) .collect()
    } else if netid == 9999 { // MM2 testing netid is 9999.
        P2P_SEED_NODES_9999.iter().map (|ip| (Cow::Borrowed (&ip[..]), false)) .collect()
    } else if netid == 9000 { // A public seed node helps NAT traversal on netid 9000.
        vec![(Cow::Borrowed ("195.201.42.102"), false)]
    } else { // If we're using a non-default netid then we should skip adding the hardcoded seed nodes.
        Vec::new()
    };

    let i_am_seed = ctx.conf["i_am_seed"].as_bool().unwrap_or(false);
    if !i_am_seed {
        if seeds.len() == 0 {
            return ERR!("At least 1 IP must be provided");
        }
        let seed_ips = seeds.iter().map(|(ip, _)| fomat!((ip) ":" (pubport))).collect();
        try_s!(thread::Builder::new().name ("client_p2p_loop".into()) .spawn ({
            let ctx = ctx.clone();
            move || client_p2p_loop(ctx, seed_ips)
        }));
    }

    let mut seed_ips = Vec::with_capacity (seeds.len());
    for (seed_ip, is_lp) in seeds {
        seed_ips.push (try_s! (seed_ip.parse()));
        let ip = try_s! (CString::new (&seed_ip[..]));
        lp::LP_addpeer (mypeer, pubsock, ip.as_ptr() as *mut c_char, myport, pullport, pubport, if is_lp {1} else {0}, lp::G.LP_sessionid, netid);
    }
    *try_s! (ctx.seeds.lock()) = seed_ips;

    try_s! (peers::initialize (ctx, netid, lp::G.LP_mypub25519, pubport + 1));

    Ok(())
}

/*
void LP_pubkeysloop(void *ctx)
{
    static uint32_t lasttime;
    strcpy(LP_pubkeysloop_stats.name,"LP_pubkeysloop");
    LP_pubkeysloop_stats.threshold = 15000.;
    sleep(10);
    while ( LP_STOP_RECEIVED == 0 )
    {
        if ( G.initializing != 0 )
        {
            sleep(1);
            continue;
        }
        {
            LP_millistats_update(&LP_pubkeysloop_stats);
            if ( time(NULL) > lasttime+100 )
            {
                //printf("LP_pubkeysloop %u\n",(uint32_t)time(NULL));
                LP_notify_pubkeys(ctx,LP_mypubsock);
                lasttime = (uint32_t)time(NULL);
            }
        }
        sleep(3);
    }
}

struct LP_pendswap
{
    struct LP_pendswap *next,*prev;
    uint32_t expiration,requestid,quoteid,finished;
};

int32_t LP_reserved_msg(int32_t priority,char *base,char *rel,bits256 pubkey,char *msg)
{
    struct LP_pubkey_info *pubp; uint32_t timestamp; char *method; cJSON *argjson; int32_t skip,sentbytes,n = 0;
    skip = 0;
    if ( (argjson= cJSON_Parse(msg)) != 0 )
    {
        if ( (method= jstr(argjson,"method")) != 0 )
        {
            if ( strcmp(method,"gettradestatus") == 0 || strcmp(method,"wantnotify") == 0 || strcmp(method,"getdPoW") == 0 )
                skip = 1;
        }
        if ( (timestamp= juint(argjson,"timestamp")) != 0 && time(NULL) > timestamp+60 )
            skip = 1;
        free_json(argjson);
    }
    if ( skip != 0 )
        return(-1);
    //if ( strcmp(G.USERPASS,"1d8b27b21efabcd96571cd56f91a40fb9aa4cc623d273c63bf9223dc6f8cd81f") == 0 )
    //    return(-1);
    if ( priority > 0 && bits256_nonz(pubkey) != 0 )
    {
        if ( (pubp= LP_pubkeyfind(pubkey)) != 0 )
        {
            if ( pubp->pairsock >= 0 )
            {
                if ( (sentbytes= nn_send(pubp->pairsock,msg,(int32_t)strlen(msg)+1,0)) < 0 )
                {
                    //pubp->pairsock = -1;
                    //LP_peer_pairsock(pubkey);
                    //printf("mark cmdchannel %d closed sentbytes.%d\n",pubp->pairsock,sentbytes);
                }
                else
                {
                    printf("sent %d bytes to cmdchannel.%d\n",sentbytes,pubp->pairsock);
                    return(sentbytes);
                }
            }
        }
    }
    portable_mutex_lock(&LP_reservedmutex);
    if ( num_Reserved_msgs[priority] < sizeof(Reserved_msgs[priority])/sizeof(*Reserved_msgs[priority]) )
    {
        Reserved_msgs[priority][num_Reserved_msgs[priority]++] = msg;
        n = num_Reserved_msgs[priority];
    } //else LP_broadcast_message(LP_mypubsock,base,rel,pubkey,msg);
    if ( num_Reserved_msgs[priority] > max_Reserved_msgs[priority] )
    {
        max_Reserved_msgs[priority] = num_Reserved_msgs[priority];
        //if ( (max_Reserved_msgs[priority] % 100) == 0 )
            printf("New priority.%d max_Reserved_msgs.%d\n",priority,max_Reserved_msgs[priority]);
    }
    portable_mutex_unlock(&LP_reservedmutex);
    return(n);
}

*/
/// True during the threads initialization in `lp_init`.  
/// Mirrors the C `bitcoind_RPC_inittime`.
const BITCOIND_RPC_INITIALIZING: AtomicBool = AtomicBool::new (false);

// See if the CRC32 we have in Rust matches the C version.
#[test]
fn test_crc32() {
    use crc::crc32;
    use libc::c_void;
    assert_eq! (crc32::checksum_ieee (b"123456789"), 0xcbf43926);
    assert_eq! (unsafe {lp::calc_crc32 (0, b"123456789".as_ptr() as *mut c_void, 9)}, 0xcbf43926);
}

/// Invokes `OS_ensure_directory`,
/// then prints an error and returns `false` if the directory is not writeable.
fn ensure_dir_is_writable(dir_path: &Path) -> bool {
    let c_dir_path = unwrap! (dir_path.to_str());
    let c_dir_path = unwrap! (CString::new (c_dir_path));
    unsafe {os::OS_ensure_directory (c_dir_path.as_ptr() as *mut c_char)};

    /*
    char fname[512],str[65],str2[65]; bits256 r,check; FILE *fp;
    */
    let r: [u8; 32] = random();
    let mut check: Vec<u8> = Vec::with_capacity (r.len());
    let fname = dir_path.join ("checkval");
    let mut fp = match fs::File::create (&fname) {
        Ok (fp) => fp,
        Err (_) => {
            log! ({"FATAL ERROR cant create {:?}", fname});
            return false
        }
    };
    if fp.write_all (&r) .is_err() {
        log! ({"FATAL ERROR writing {:?}", fname});
        return false
    }
    drop (fp);
    let mut fp = match fs::File::open (&fname) {
        Ok (fp) => fp,
        Err (_) => {
            log! ({"FATAL ERROR cant open {:?}", fname});
            return false
        }
    };
    if fp.read_to_end (&mut check).is_err() || check.len() != r.len() {
        log! ({"FATAL ERROR reading {:?}", fname});
        return false
    }
    if check != r {
        log! ({"FATAL ERROR error comparing {:?} {:?} vs {:?}", fname, r, check});
        return false
    }
    true
}

fn ensure_file_is_writable(file_path: &Path) -> Result<(), String> {
    if let Err(_) = fs::File::open(file_path) {
        // try to create file if opening fails
        if let Err(e) = fs::OpenOptions::new().write(true).create_new(true).open(file_path) {
            return ERR!("{} when trying to create the file {}", e, file_path.display())
        }
    } else {
        // try to open file in write append mode
        if let Err(e) = fs::OpenOptions::new().write(true).append(true).open(file_path) {
            return ERR!("{} when trying to open the file {} in write mode", e, file_path.display())
        }
    }
    Ok(())
}

fn fix_directories(ctx: &MmCtx) -> Result<(), String> {
    let dbdir = ctx.dbdir();
    try_s!(std::fs::create_dir_all(&dbdir));
    unsafe {os::OS_ensure_directory (lp::GLOBAL_DBDIR.as_ptr() as *mut c_char)};
    if !ensure_dir_is_writable(&dbdir.join ("SWAPS")) {return ERR!("SWAPS db dir is not writeable")}
    if !ensure_dir_is_writable(&dbdir.join ("SWAPS").join ("MY")) {return ERR!("SWAPS/MY db dir is not writeable")}
    if !ensure_dir_is_writable(&dbdir.join ("SWAPS").join ("STATS")) {return ERR!("SWAPS/STATS db dir is not writeable")}
    if !ensure_dir_is_writable(&dbdir.join ("SWAPS").join ("STATS").join ("MAKER")) {return ERR!("SWAPS/STATS/MAKER db dir is not writeable")}
    if !ensure_dir_is_writable(&dbdir.join ("SWAPS").join ("STATS").join ("TAKER")) {return ERR!("SWAPS/STATS/TAKER db dir is not writeable")}
    if !ensure_dir_is_writable(&dbdir.join ("TRANSACTIONS")) {return ERR!("TRANSACTIONS db dir is not writeable")}
    if !ensure_dir_is_writable(&dbdir.join ("GTC")) {return ERR!("GTC db dir is not writeable")}
    if !ensure_dir_is_writable(&dbdir.join ("PRICES")) {return ERR!("PRICES db dir is not writeable")}
    if !ensure_dir_is_writable(&dbdir.join ("UNSPENTS")) {return ERR!("UNSPENTS db dir is not writeable")}
    try_s!(ensure_file_is_writable(&dbdir.join ("GTC").join ("orders")));
    Ok(())
}

/// Resets the context (most of which resides currently in `lp::G` but eventually would move into `MmCtx`).
/// Restarts the peer connections.
/// Reloads the coin keys.
/// 
/// Besides the `passphrase` it also allows changing the `seednode` and `gui` at runtime.  
/// AG: While there might be value in changing `seednode` at runtime, I'm not sure if changing `gui` is actually necessary.
/// 
/// AG: If possible, I think we should avoid calling this function on a working MM, using it for initialization only,
///     in order to avoid the possibility of invalid state.
/// AP: Totally agree, moreover maybe we even `must` deny calling this on a working MM as it's being refactored
#[allow(unused_unsafe)]
pub unsafe fn lp_passphrase_init (passphrase: Option<&str>, gui: Option<&str>) -> Result<KeyPair, String> {
    let passphrase = match passphrase {
        None | Some ("") => return ERR! ("jeezy says we cant use the nullstring as passphrase and I agree"),
        Some (s) => s.to_string()
    };
    if lp::G.LP_pendingswaps != 0 {return ERR! ("There are pending swaps")}
    // Prepare and check some of the `lp_initpeers` parameters.
    let netid = lp::G.netid;
    let gui: Cow<str> = match gui {
        Some (g) => g.into(),
        None => match try_s! (CStr::from_ptr (lp::G.gui.as_ptr()) .to_str()) {
            "" => "cli".into(),  // Default.
            have => have.to_string().into()  // Reuse the existing `gui`.
        }
    };
    let userpass_counter = lp::G.USERPASS_COUNTER;
    try_s! (coins_iter (&mut |coin| {
        (*coin).importedprivkey = 0;
        Ok(())
    }));

    lp::G = zeroed();
    lp::G.initializing = 1;
    lp::G.netid = netid;
    let global_key_pair = try_s!(key_pair_from_seed(&passphrase));
    let pass_hash = sha256(passphrase.as_bytes());
    lp::G.LP_passhash.bytes.clone_from_slice(&*pass_hash);
    let rmd_160 = dhash160(&**global_key_pair.public());
    lp::G.LP_myrmd160.clone_from_slice(&*rmd_160);
    try_s! (safecopy! (lp::G.LP_myrmd160str, "{}", hex::encode (lp::G.LP_myrmd160)));
    lp::G.LP_sessionid = (now_ms() / 1000) as u32;
    try_s! (safecopy! (lp::G.gui, "{}", gui));
    lp::G.LP_privkey.bytes.clone_from_slice(&*global_key_pair.private().secret);
    lp::G.LP_pubsecp.clone_from_slice(&**global_key_pair.public());
    let mut pubkey: bits256 = zeroed();
    let pk = lp::LP_privkeycalc (&mut pubkey);
    if !pk.nonz() {return ERR! ("!LP_privkeycalc")}
    if !lp::G.LP_privkey.nonz() {return ERR! ("Error initializing the global private key (G.LP_privkey)")}

    lp::LP_tradebot_pauseall();
    lp::LP_portfolio_reset();
    lp::LP_priceinfos_clear();

    // Copy some of the fields from the old G.
    lp::G.USERPASS_COUNTER = userpass_counter;

    lp::G.initializing = 0;
    Ok(global_key_pair)
}

/// Tries to serve on the given IP to check if it's available.  
/// We need this check because our external IP, particularly under NAT,
/// might be outside of the set of IPs we can open and run a server on.
/// 
/// Returns an error if the address did not work
/// (like when the `ip` does not belong to a connected interface).
/// 
/// The primary concern of this function is to test the IP,
/// but this opportunity is also used to start the HTTP fallback server,
/// in order to improve the reliability of the said server (in the Lean "stop the line" manner).
/// 
/// If the IP has passed the communication check then a shutdown Sender is returned.
/// Dropping or using that Sender will stop the HTTP fallback server.
/// 
/// Also the port of the HTTP fallback server is returned.
fn test_ip (ctx: &MmArc, ip: IpAddr) -> Result<(Sender<()>, u16), String> {
    // NB: The `bind` just always works on certain operating systems.
    // To actually check the address we should try communicating on it.
    // Reusing the HTTP fallback server for that.

    let i_am_seed = ctx.conf["i_am_seed"].as_bool().unwrap_or (false);
    let netid = ctx.netid();

    let (server, port) = if i_am_seed {
        // NB: We might need special permissions to bind on 80.
        // HTTP fallback should work on that port though
        // in order to function with those providers which only allow the usual traffic.
        let port = 80;
        (try_s! (new_http_fallback (ctx.weak(), SocketAddr::new (ip, port))), port)
    } else {
        // Try a few pseudo-random ports.
        // `netid` is used as the seed in order for the port selection to be determenistic,
        // similar to how the port selection and probing worked before (since MM1)
        // and in order to reduce the likehood of *unexpected* port conflicts.
        let mut attempts_left = 9;
        let mut rng = SmallRng::seed_from_u64 (netid as u64);
        loop {
            if attempts_left < 1 {return ERR! ("Out of attempts")}
            attempts_left -= 1;
            // TODO: Avoid `mypubport`.
            let port = rng.gen_range (1111, 65535);
            log! ("test_ip] Trying to listen on " (ip) ':' (port));
            match new_http_fallback (ctx.weak(), SocketAddr::new (ip, port)) {
                Ok (s) => break (s, port),
                Err (err) => {
                    if attempts_left == 0 {return ERR! ("{}", err)}
                    continue
                }
            }
        }
    };

    // Finish the server `Future` when `shutdown_rx` fires.
    let (shutdown_tx, shutdown_rx) = futures::sync::oneshot::channel::<()>();
    let server = server.select2 (shutdown_rx) .then (|_| Ok(()));
    CORE.spawn (move |_| server);

    let url = fomat! ("http://" if ip.is_unspecified() {"127.0.0.1"} else {(ip)} ":" (port) "/test_ip");
    log! ("test_ip] Checking " (url));
    let rc = slurp_url (&url) .wait();
    let (status, _h, body) = try_s! (rc);
    if status != StatusCode::OK {return ERR! ("Status not OK")}
    if body != b"k" {return ERR! ("body not k")}
    Ok ((shutdown_tx, port))
}

pub fn lp_init (mypubport: u16, conf: Json, ctx_cb: &Fn (u32))
-> Result<(), String> {
    unsafe {lp::G.initializing = 1}  // Tells some of the spawned threads to wait till the `lp_passphrase_init` is done.
    BITCOIND_RPC_INITIALIZING.store (true, Ordering::Relaxed);
    if lp::LP_MAXPRICEINFOS > 255 {
        return ERR! ("LP_MAXPRICEINFOS {} wont fit in a u8, need to increase the width of the baseind and relind for struct LP_pubkey_quote", lp::LP_MAXPRICEINFOS)
    }
    unsafe {lp::LP_showwif = if conf["wif"] == 1 {1} else {0}};
    log! ({"showwif.{} version: {}", unsafe {lp::LP_showwif}, MM_VERSION});
    if conf["gui"] == 1 {
        // Replace "cli\0" with "gui\0".
        let lp_gui: &mut [c_char] = unsafe {&mut lp::LP_gui[..]};
        let lp_gui: &mut [u8] = unsafe {transmute (lp_gui)};
        let mut cur = Cursor::new (lp_gui);
        unwrap! (write! (&mut cur, "gui\0"))
    }

    unsafe {
        lp::LP_fixed_pairport = if conf["canbind"].is_null() {
            0
        } else {
            let canbind = unwrap! (conf["canbind"].as_i64());
            if canbind <= 1000 {return ERR! ("canbind <= 1000")}
            if canbind > 65535 {return ERR! ("canbind > u16")}
            canbind as u16
        }
    }

    if !conf["userhome"].is_null() {
        let userhome = unwrap! (conf["userhome"].as_str()) .trim();
        if !userhome.is_empty() {
            let global: &mut [c_char] = unsafe {&mut lp::USERHOME[..]};
            let global: &mut [u8] = unsafe {transmute (global)};
            let mut cur = Cursor::new (global);
            try_s! (write! (&mut cur, "{}", userhome));
            if cfg! (target_os = "macos") {
                try_s! (write! (&mut cur, "/Library/Application Support"))
            }
            try_s! (write! (&mut cur, "\0"))
        }
    }
    unsafe {lp::LP_mutex_init()};
<<<<<<< HEAD

    let ctx = MmCtx::new (conf);
    *try_s! (ctx.rmd160.lock()) = Some (unsafe {try_s! (lp_passphrase_init (ctx.conf["passphrase"].as_str(), ctx.conf["gui"].as_str()))});
=======
    let key_pair = unsafe {try_s! (lp_passphrase_init (conf["passphrase"].as_str(), conf["gui"].as_str()))};

    let ctx = MmCtxBuilder::new().with_conf(conf).with_secp256k1_key_pair(key_pair).into_mm_arc();
>>>>>>> 78a42d12
    let global: &mut [c_char] = unsafe {&mut lp::GLOBAL_DBDIR[..]};
    let global: &mut [u8] = unsafe {transmute (global)};
    let mut cur = Cursor::new (global);
    try_s! (write! (&mut cur, "{}", ctx.dbdir().display()));
    try_s! (write! (&mut cur, "\0"));

    ctx_cb (try_s! (ctx.ffi_handle()));

    try_s! (fix_directories (&ctx));

    fn simple_ip_extractor (ip: &str) -> Result<IpAddr, String> {
        let ip = ip.trim();
        Ok (match ip.parse() {Ok (ip) => ip, Err (err) => return ERR! ("Error parsing IP address '{}': {}", ip, err)})
    }

    let i_am_seed = ctx.conf["i_am_seed"].as_bool().unwrap_or(false);
    let netid = ctx.netid();

    // Keeps HTTP fallback server alive until `lp_init` exits.
    let mut _hf_shutdown;

    let myipaddr: IpAddr = if Path::new ("myipaddr") .exists() {
        match fs::File::open ("myipaddr") {
            Ok (mut f) => {
                let mut buf = String::new();
                if let Err (err) = f.read_to_string (&mut buf) {
                    return ERR! ("Can't read from 'myipaddr': {}", err)
                }
                try_s! (simple_ip_extractor (&buf))
            },
            Err (err) => return ERR! ("Can't read from 'myipaddr': {}", err)
        }
    } else if !ctx.conf["myipaddr"].is_null() {
        let s = try_s! (ctx.conf["myipaddr"].as_str().ok_or ("'myipaddr' is not a string"));
        let ip = try_s! (simple_ip_extractor (s));
        unsafe {lp::LP_myipaddr_from_command_line = 1};
        ip
    } else {
        // Detect the real IP address.
        // 
        // We're detecting the outer IP address, visible to the internet.
        // Later we'll try to *bind* on this IP address,
        // and this will break under NAT or forwarding because the internal IP address will be different.
        // Which might be a good thing, allowing us to detect the likehoodness of NAT early.

        let ip_providers: [(&'static str, fn (&str) -> Result<IpAddr, String>); 2] = [
            ("http://checkip.amazonaws.com/", simple_ip_extractor),
            ("http://api.ipify.org", simple_ip_extractor)
        ];

        let mut ip_providers_it = ip_providers.iter();
        loop {
            let (url, extactor) = match ip_providers_it.next() {Some (t) => t, None => return ERR! ("Can't fetch the real IP")};
            log! ({"lp_init] Trying to fetch the real IP from '{}' ...", url});
            let (status, _headers, ip) = match slurp_url (url) .wait() {
                Ok (t) => t,
                Err (err) => {
                    log! ({"lp_init] Failed to fetch IP from '{}': {}", url, err});
                    continue
                }
            };
            if !status.is_success() {
                log! ({"lp_init] Failed to fetch IP from '{}': status {:?}", url, status});
                continue
            }
            let ip = match from_utf8 (&ip) {
                Ok (ip) => ip,
                Err (err) => {
                    log! ({"lp_init] Failed to fetch IP from '{}', not UTF-8: {}", url, err});
                    continue
                }
            };
            let ip = match extactor (ip) {
                Ok (ip) => ip,
                Err (err) => {
                    log! ({"lp_init] Failed to parse IP '{}' fetched from '{}': {}", ip, url, err});
                    continue
                }
            };

            // Try to bind on this IP.
            // If we're not behind a NAT then the bind will likely suceed.
            // If the bind fails then emit a user-visible warning and fall back to 0.0.0.0.
            let tags: &[&TagParam] = &[&"myipaddr"];
            match test_ip (&ctx, ip) {
                Ok ((hf_shutdown, _hf_port)) => {
                    ctx.log.log ("🙂", tags, &fomat! (
                        "We've detected an external IP " (ip) " and we can bind on it (port " (mypubport) ")"
                        ", so probably a dedicated IP."));
                    if i_am_seed {_hf_shutdown = hf_shutdown}
                    break ip
                },
                Err (err) => log! ("IP " (ip) " doesn't check: " (err))
            }
            let all_interfaces = Ipv4Addr::new (0, 0, 0, 0) .into();
            if test_ip (&ctx, all_interfaces) .is_ok() {
                ctx.log.log ("😅", tags, &fomat! (
                    "We couldn't bind on the external IP " (ip) ", so NAT is likely to be present. We'll be okay though."));
                break all_interfaces
            }
            let locahost = Ipv4Addr::new (127, 0, 0, 1) .into();
            if test_ip (&ctx, locahost) .is_ok() {
                ctx.log.log ("🤫", tags, &fomat! (
                    "We couldn't bind on " (ip) " or 0.0.0.0!"
                    " Looks like we can bind on 127.0.0.1 as a workaround, but that's not how we're supposed to work."));
                break locahost
            }
            ctx.log.log ("🤒", tags, &fomat! (
                "Couldn't bind on " (ip) ", 0.0.0.0 or 127.0.0.1."));
            break all_interfaces  // Seems like a better default than 127.0.0.1, might still work for other ports.
        }
    };

    unsafe {lp::IAMLP = 1}  // Anyone can be a Maker.
    unsafe {lp::LP_canbind = 1}
    unsafe {lp::G.netid = netid}
    unsafe {lp::LP_mypubsock = -1}

    let seednode_thread = if i_am_seed {
        log! ("i_am_seed at " (myipaddr) ":" (mypubport));
        let listener: TcpListener = try_s!(TcpListener::bind(&fomat!((myipaddr) ":" (mypubport))));
        try_s!(listener.set_nonblocking(true));
        Some(try_s!(thread::Builder::new().name ("seednode_loop".into()) .spawn ({
            let ctx = ctx.clone();
            move || seednode_loop(ctx, listener)
        })))
    } else {
        None
    };
    unsafe {lp::RPC_port = try_s! (ctx.rpc_ip_port()) .port()}
    unsafe {lp::G.waiting = 1}
    try_s! (unsafe {safecopy! (lp::LP_myipaddr, "{}", myipaddr)});

    let seednodes: Option<Vec<String>> = try_s!(json::from_value(ctx.conf["seednodes"].clone()));
    unsafe { try_s! (lp_initpeers (&ctx, lp::LP_mypubsock, lp::LP_mypeer, &myipaddr, lp::RPC_port, netid, seednodes)); }
    ctx.initialized.store (true, Ordering::Relaxed);
    let prices = try_s! (thread::Builder::new().name ("prices".into()) .spawn ({
        let ctx = ctx.clone();
        move || prices_loop (ctx)
    }));
    /*
    if ( OS_thread_create(malloc(sizeof(pthread_t)),NULL,(void *)LP_pubkeysloop,ctx) != 0 )
    {
        printf("error launching LP_pubkeysloop for ctx.%p\n",ctx);
        exit(-1);
    }
*/
    let trades = try_s! (thread::Builder::new().name ("trades".into()) .spawn ({
        let ctx = ctx.clone();
        move || lp_trades_loop (ctx)
    }));

    let command_queue = try_s! (thread::Builder::new().name ("command_queue".into()) .spawn ({
        let ctx = ctx.clone();
        move || unsafe { lp_command_q_loop (ctx) }
    }));
    // launch kickstart threads before RPC is available, this will prevent the API user to place
    // an order and start new swap that might get started 2 times because of kick-start
    let coins_needed_for_kick_start = swap_kick_starts (ctx.clone());
    *(unwrap!(ctx.coins_needed_for_kick_start.lock())) = coins_needed_for_kick_start;
/*
    int32_t nonz,didremote=0;
    LP_statslog_parse();
    bitcoind_RPC_inittime = 0;
    //LP_mpnet_init(); seems better to have the GUI send in persistent orders, exit mm is a cancel all
    while ( LP_STOP_RECEIVED == 0 )
    {
        nonz = 0;
        G.waiting = 1;
        while ( G.initializing != 0 ) //&& strcmp(G.USERPASS,"1d8b27b21efabcd96571cd56f91a40fb9aa4cc623d273c63bf9223dc6f8cd81f") == 0 )
        {
            //fprintf(stderr,".");
            sleep(3);
        }
        if ( G.initializing != 0 )
        {
            sleep(1);
            continue;
        }
        if ( LP_mainloop_iter(ctx,myipaddr,mypeer,LP_mypubsock) != 0 )
            nonz++;
        if ( IAMLP != 0 && didremote == 0 && LP_cmdcount > 0 )
        {
            didremote = 1;
            uint16_t myport2 = RPC_port-1;
            printf("start remote port\n");
            if ( OS_thread_create(malloc(sizeof(pthread_t)),NULL,(void *)stats_rpcloop,(void *)&myport2) != 0 )
            {
                printf("error launching stats rpcloop for port.%u\n",myport);
                exit(-1);
            }
        }
        if ( nonz == 0 )
            usleep(1000);
        else if ( IAMLP == 0 )
            usleep(1000);
    }
#endif
    printf("marketmaker exiting in 5 seconds\n");
    sleep(5);
    exit(0);
*/
    let ctx_id = try_s! (ctx.ffi_handle());

    // `LPinit` currently fails to stop in a timely manner, so we're dropping the `lp_init` context early
    // in order to be able to use and test the `Drop` implementations withing the context.
    // In the future, when `LPinit` stops in a timely manner, we might relinquish the early `drop`.
    drop (ctx);

    // When building etomicrs tests (cargo test --package etomicrs) we have no access
    // to C functions defined here in the mm2 binary crate. Such functions should be shared dynamically
    // in order not to interfere with the linking of the etomicrs test binary.
    unsafe {lp::SPAWN_RPC = Some (rpc::spawn_rpc)};
    unsafe {lp::LP_QUEUE_COMMAND = Some (lp_queue_command_for_c)};

    unsafe {lp::LPinit (ctx_id)};
    unwrap! (prices.join());
    unwrap! (trades.join());
    unwrap! (command_queue.join());
    if let Some(seednode) = seednode_thread {
        unwrap! (seednode.join());
    }
    Ok(())
}
/*

#ifdef FROM_JS
extern void *Nanomsg_threadarg;
void *nn_thread_main_routine(void *arg);

void emscripten_usleep(int32_t x)
{
}

char *bitcoind_RPC(char **retstrp,char *debugstr,char *url,char *userpass,char *command,char *params,int32_t timeout)
{
    static uint32_t counter; char fname[512],*retstr; long fsize;
    if ( strncmp("http://",url,strlen("http://")) != 0 )
        return(clonestr("{\"error\":\"only http allowed\"}"));
    sprintf(fname,"bitcoind_RPC/request.%d",counter % 10);
    counter++;
    //printf("issue.(%s)\n",url);
    emscripten_wget(url,fname);
    retstr = OS_filestr(&fsize,fname);
    //printf("bitcoind_RPC(%s) -> fname.(%s) %s\n",url,fname,retstr);
    return(retstr);
}

char *barterDEX(char *argstr)
{
    static void *ctx;
    cJSON *argjson; char *retstr;
    if ( ctx == 0 )
        ctx = bitcoin_ctx();
    printf("barterDEX.(%s)\n",argstr);
    if ( (argjson= cJSON_Parse(argstr)) != 0 )
    {
        LP_queuecommand(&retstr,argstr,LP_mypubsock);
        //retstr = LP_command_process(ctx,LP_myipaddr,LP_mypubsock,argjson,(uint8_t *)argstr,(int32_t)strlen(argstr));
        while ( retstr == 0 )
            usleep(50000);
        free_json(argjson);
    } else retstr = clonestr("{\"error\":\"couldnt parse request\"}");
    return(retstr);
}

void LP_fromjs_iter()
{
    static void *ctx; char *retstr;
    if ( G.initializing != 0 )
    {
        printf("LP_fromjs_iter during G.initializing, skip\n");
        return;
    }
    if ( ctx == 0 )
        ctx = bitcoin_ctx();
    //if ( Nanomsg_threadarg != 0 )
    //    nn_thread_main_routine(Nanomsg_threadarg);
    //LP_pubkeys_query();
    //LP_utxosQ_process();
    //LP_nanomsg_recvs(ctx);
    LP_mainloop_iter(ctx,LP_myipaddr,0,LP_mypubsock);
    //queue_loop(0);
    if ( 0 ) // 10 seconds
    {
        LP_coinsloop(0);
        if ( 0 ) // 100 seconds
        {
            LP_notify_pubkeys(ctx,LP_mypubsock);
            LP_privkey_updates(ctx,LP_mypubsock,0);
            if ( (retstr= basilisk_swapentry(0,0,0,0)) != 0 )
                free(retstr);
        }
    }
}

#endif

#undef calloc
#undef free
#undef realloc
#undef clonestr

struct LP_memory_list
{
    struct LP_memory_list *next,*prev;
    uint32_t timestamp,len;
    void *ptr;
} *LP_memory_list;
int32_t zeroval() { return(0); }

void *LP_alloc(uint64_t len)
{
//return(calloc(1,len));
    LP_cjson_allocated += len;
    LP_cjson_total += len;
    LP_cjson_count++;
    struct LP_memory_list *mp;
    mp = calloc(1,sizeof(*mp) + len);
    mp->ptr = calloc(1,len);
    //printf(">>>>>>>>>>> LP_alloc mp.%p ptr.%p len.%llu %llu\n",mp,mp->ptr,(long long)len,(long long)LP_cjson_allocated);
    mp->timestamp = (uint32_t)time(NULL);
    mp->len = (uint32_t)len;
    portable_mutex_lock(&LP_cJSONmutex);
    DL_APPEND(LP_memory_list,mp);
    portable_mutex_unlock(&LP_cJSONmutex);
    return(mp->ptr);
}

void LP_free(void *ptr)
{
    static uint32_t lasttime,unknown; static int64_t lasttotal;
//free(ptr); return;
    uint32_t now; char str[65]; int32_t n,lagging; uint64_t total = 0; struct LP_memory_list *mp,*tmp;
    if ( (now= (uint32_t)time(NULL)) > lasttime+1 )
    {
        n = lagging = 0;
        DL_FOREACH_SAFE(LP_memory_list,mp,tmp)
        {
            total += mp->len;
            n++;
            if ( 0 && now > mp->timestamp+120 )
            {
                lagging++;
                if ( now > mp->timestamp+240 )
                {
                    portable_mutex_lock(&LP_cJSONmutex);
                    DL_DELETE(LP_memory_list,mp);
                    portable_mutex_unlock(&LP_cJSONmutex);
                    free(mp->ptr);
                    free(mp);
                }
            }
        }
        printf("[%lld] total %d allocated total %llu/%llu [%llu %llu] %.1f ave %s unknown.%u lagging.%d\n",(long long)(total-lasttotal),n,(long long)total,(long long)LP_cjson_allocated,(long long)LP_cjson_total,(long long)LP_cjson_count,(double)LP_cjson_total/LP_cjson_count,mbstr(str,total),unknown,lagging);
        lasttime = (uint32_t)time(NULL);
        lasttotal = total;
    }
    DL_FOREACH_SAFE(LP_memory_list,mp,tmp)
    {
        if ( mp->ptr == ptr )
            break;
        mp = 0;
    }
    if ( mp != 0 )
    {
        LP_cjson_allocated -= mp->len;
        portable_mutex_lock(&LP_cJSONmutex);
        DL_DELETE(LP_memory_list,mp);
        portable_mutex_unlock(&LP_cJSONmutex);
        //printf(">>>>>>>>>>> LP_free ptr.%p mp.%p len.%u %llu\n",ptr,mp,mp->len,(long long)LP_cjson_allocated);
        free(mp->ptr);
        free(mp);
    } else unknown++; // free from source file with #define redirect for alloc that wasnt
}

/*char *LP_clonestr(char *str)
{
    char *retstr = LP_alloc(strlen(str)+1);
    strcpy(retstr,str);
    return(retstr);
}

void *LP_realloc(void *ptr,uint64_t len)
{
    return(realloc(ptr,len));
}*/
*/<|MERGE_RESOLUTION|>--- conflicted
+++ resolved
@@ -1404,15 +1404,8 @@
         }
     }
     unsafe {lp::LP_mutex_init()};
-<<<<<<< HEAD
-
-    let ctx = MmCtx::new (conf);
-    *try_s! (ctx.rmd160.lock()) = Some (unsafe {try_s! (lp_passphrase_init (ctx.conf["passphrase"].as_str(), ctx.conf["gui"].as_str()))});
-=======
     let key_pair = unsafe {try_s! (lp_passphrase_init (conf["passphrase"].as_str(), conf["gui"].as_str()))};
-
     let ctx = MmCtxBuilder::new().with_conf(conf).with_secp256k1_key_pair(key_pair).into_mm_arc();
->>>>>>> 78a42d12
     let global: &mut [c_char] = unsafe {&mut lp::GLOBAL_DBDIR[..]};
     let global: &mut [u8] = unsafe {transmute (global)};
     let mut cur = Cursor::new (global);
